--- conflicted
+++ resolved
@@ -67,13 +67,9 @@
         if let abi = getCachedAbi(chainId: chainId, account: account) {
             return completion(.success(abi))
         }
-<<<<<<< HEAD
+
         
         let requestParameters = EosioRpcRawAbiRequest(accountName: account)
-=======
-
-        let requestParameters = EosioRpcRawAbiRequest(account_name: account)
->>>>>>> 6f19a7a2
         rpcProvider.getRawAbi(requestParameters: requestParameters) { (response) in
             switch response {
             case .success(let abiResponse):

//
//  EosioRpcProvider.swift
//  EosioSwift
//
//  Created by Farid Rahmani on 4/1/19.
//  Copyright © 2019 block.one. All rights reserved.
//

import Foundation

/// Default RPC Provider implementation. Conforms to `EosioRpcProviderProtocol`.
/// RPC Reference: https://developers.eos.io/eosio-nodeos/reference
public struct EosioRpcProvider {

    private let endpoint: URL

    /// Initialize the default RPC Provider implementation.
    ///
    /// - Parameter endpoint: A node URL.
    public init(endpoint: URL) {
        self.endpoint = endpoint
    }

    /* Chain Endpoints */

    /// Call `chain/get_account`. Fetch an account by account name.
    ///
    /// - Parameters:
    ///   - requestParameters: An `EosioRpcAccountRequest`.
    ///   - completion: Called with the response, as an `EosioResult` consisting of an `EosioRpcAccountResponse` and an optional `EosioError`.
    func getAccount(requestParameters: EosioRpcAccountRequest, completion:@escaping (EosioResult<EosioRpcAccountResponse, EosioError>) -> Void) {
        getResource(rpc: "chain/get_account", requestParameters: requestParameters) {(result: EosioRpcAccountResponse?, error: EosioError?) in
            completion(EosioResult(success: result, failure: error)!)
        }
    }

    /// Call `chain/get_block`. Get a block by block number or ID.
    ///
    /// - Parameters:
    ///   - requestParameters: An `EosioRpcBlockRequest`.
    ///   - completion: Called with the response, as an `EosioResult` consisting of an `EosioRpcBlockResponse` and an optional `EosioError`.
    public func getBlock(requestParameters: EosioRpcBlockRequest, completion: @escaping (EosioResult<EosioRpcBlockResponse, EosioError>) -> Void) {
        getResource(rpc: "chain/get_block", requestParameters: requestParameters) {(result: EosioRpcBlockResponse?, error: EosioError?) in
            completion(EosioResult(success: result, failure: error)!)
        }
    }

    /// Call `chain/get_info`. Get information about the chain and node.
    ///
    /// - Parameter completion: Called with the response, as an `EosioResult` consisting of an `EosioRpcInfoResponse` and an optional `EosioError`.
    public func getInfo(completion: @escaping (EosioResult<EosioRpcInfoResponse, EosioError>) -> Void) {
        getResource(rpc: "chain/get_info", requestParameters: nil) {(result: EosioRpcInfoResponse?, error: EosioError?) in
            completion(EosioResult(success: result, failure: error)!)
        }
    }

    /// Call `chain/push_transaction`. Push a transaction to the blockchain!
    ///
    /// - Parameters:
    ///   - requestParameters: An `EosioRpcPushTransactionRequest`.
    ///   - completion: Called with the response, as an `EosioResult` consisting of an `EosioRpcTransactionResponse` and an optional `EosioError`.
    public func pushTransaction(requestParameters: EosioRpcPushTransactionRequest, completion: @escaping (EosioResult<EosioRpcTransactionResponse, EosioError>) -> Void) {
        getResource(rpc: "chain/push_transaction", requestParameters: requestParameters) {(result: EosioRpcTransactionResponse?, error: EosioError?) in
            completion(EosioResult(success: result, failure: error)!)
        }
    }

    /// Call `chain/push_transactions`. Push multiple transactions to the chain.
    ///
    /// - Parameters:
    ///   - requestParameters: An `EosioRpcPushTransactionsRequest`.
    ///   - completion: Called with the response, as an `EosioResult` consisting of an `EosioRpcPushTransactionsResponse` and an optional `EosioError`.
    func pushTransactions(requestParameters: EosioRpcPushTransactionsRequest, completion: @escaping (EosioResult<EosioRpcPushTransactionsResponse, EosioError>) -> Void) {
        getResource(rpc: "chain/push_transactions", requestParameters: requestParameters.transactions) {(result: EosioRpcPushTransactionsResponse?, error: EosioError?) in
            completion(EosioResult(success: result, failure: error)!)
        }
    }

<<<<<<< HEAD
        let task = URLSession.shared.dataTask(with: request) { (data, response, error) in
            if let error = error {
                callBack(nil, EosioError(.rpcProviderError, reason: "Network error.", originalError: error as NSError))
                return
            }

            guard let httpResponse = response as? HTTPURLResponse else {
                callBack(nil, EosioError(.rpcProviderError, reason: "Server didn't respond.", originalError: nil))
                return
            }

            guard (200...299).contains(httpResponse.statusCode) else {
                let reason = "Status Code: \(httpResponse.statusCode) Server Response: \(String(data: data ?? Data(), encoding: .utf8) ?? "nil")"
                callBack(nil, EosioError(.rpcProviderError, reason: reason, originalError: nil))
                return
            }

            if let data = data {
                let decoder = JSONDecoder()
                do {
                    var resource = try decoder.decode(T.self, from: data)
                    resource._rawResponse = try JSONSerialization.jsonObject(with: data, options: .allowFragments)
                    callBack(resource, nil)
                } catch let error {
                    print(error)
                    callBack(nil, EosioError(.rpcProviderError, reason: "Error decoding returned data.", originalError: error as NSError))
                }
            }
=======
    /// Call `chain/get_block_header_state`.
    ///
    /// - Parameters:
    ///   - requestParameters: An `EosioRpcBlockHeaderStateRequest`.
    ///   - completion: Called with the response, as an `EosioResult` consisting of an `EosioRpcBlockHeaderStateResponse` and an optional `EosioError`.
    func getBlockHeaderState(requestParameters: EosioRpcBlockHeaderStateRequest, completion: @escaping (EosioResult<EosioRpcBlockHeaderStateResponse, EosioError>) -> Void) {
        getResource(rpc: "chain/get_block_header_state", requestParameters: requestParameters) {(result: EosioRpcBlockHeaderStateResponse?, error: EosioError?) in
            completion(EosioResult(success: result, failure: error)!)
>>>>>>> 4b4d7dd5
        }
    }

    /// Call `chain/get_abi`. Fetch an ABI by account/contract name.
    ///
    /// - Parameters:
    ///   - requestParameters: An `EosioRpcAbiRequest`.
    ///   - completion: Called with the response, as an `EosioResult` consisting of an `EosioRpcAbiResponse` and an optional `EosioError`.
    func getAbi(requestParameters: EosioRpcAbiRequest, completion: @escaping (EosioResult<EosioRpcAbiResponse, EosioError>) -> Void) {
        getResource(rpc: "chain/get_abi", requestParameters: requestParameters) {(result: EosioRpcAbiResponse?, error: EosioError?) in
            completion(EosioResult(success: result, failure: error)!)
        }
    }

    /// Call `chain/get_currency_balance`.
    ///
    /// - Parameters:
    ///   - requestParameters: An `EosioRpcCurrencyBalanceRequest`.
    ///   - completion: Called with the response, as an `EosioResult` consisting of an `EosioRpcCurrencyBalanceResponse` and an optional `EosioError`.
    func getCurrencyBalance(requestParameters: EosioRpcCurrencyBalanceRequest, completion:@escaping (EosioResult<EosioRpcCurrencyBalanceResponse, EosioError>) -> Void) {
        getResource(rpc: "chain/get_currency_balance", requestParameters: requestParameters) {(result: EosioRpcCurrencyBalanceResponse?, error: EosioError?) in
            completion(EosioResult(success: result, failure: error)!)
        }
    }

    /// Call `chain/get_currency_stats`.
    ///
    /// - Parameters:
    ///   - requestParameters: An `EosioRpcCurrencyStatsRequest`.
    ///   - completion: Called with the response, as an `EosioResult` consisting of an `EosioRpcCurrencyStatsResponse` and an optional `EosioError`.
    func getCurrencyStats(requestParameters: EosioRpcCurrencyStatsRequest, completion:@escaping (EosioResult<EosioRpcCurrencyStatsResponse, EosioError>) -> Void) {
        getResource(rpc: "chain/get_currency_stats", requestParameters: requestParameters) {(result: EosioRpcCurrencyStatsResponse?, error: EosioError?) in
            completion(EosioResult(success: result, failure: error)!)
        }
    }

    /// Call `chain/get_required_keys`. Pass in a transaction and an array of available keys. Get back the subset of those keys required for signing the transaction.
    ///
    /// - Parameters:
    ///   - requestParameters: An `EosioRpcRequiredKeysRequest`.
    ///   - completion: Called with the response, as an `EosioResult` consisting of an `EosioRpcRequiredKeysResponse` and an optional `EosioError`.
    public func getRequiredKeys(requestParameters: EosioRpcRequiredKeysRequest, completion: @escaping (EosioResult<EosioRpcRequiredKeysResponse, EosioError>) -> Void) {
        getResource(rpc: "chain/get_required_keys", requestParameters: requestParameters) {(result: EosioRpcRequiredKeysResponse?, error: EosioError?) in
            completion(EosioResult(success: result, failure: error)!)
        }
    }

    /// Call `chain/get_producers`.
    ///
    /// - Parameters:
    ///   - requestParameters: An `EosioRpcProducersRequest`.
    ///   - completion: Called with the response, as an `EosioResult` consisting of an `EosioRpcProducersResponse` and an optional `EosioError`.
    func getProducers(requestParameters: EosioRpcProducersRequest, completion:@escaping (EosioResult<EosioRpcProducersResponse, EosioError>) -> Void) {
        getResource(rpc: "chain/get_producers", requestParameters: requestParameters) {(result: EosioRpcProducersResponse?, error: EosioError?) in
            completion(EosioResult(success: result, failure: error)!)
        }
    }

    /// Call `chain/get_raw_code_and_abi`.
    ///
    /// - Parameters:
    ///   - requestParameters: An `EosioRpcRawCodeAndAbiRequest`.
    ///   - completion: Called with the response, as an `EosioResult` consisting of an `EosioRpcRawCodeAndAbiResponse` and an optional `EosioError`.
    func getRawCodeAndAbi(requestParameters: EosioRpcRawCodeAndAbiRequest, completion:@escaping (EosioResult<EosioRpcRawCodeAndAbiResponse, EosioError>) -> Void) {
        getResource(rpc: "chain/get_raw_code_and_abi", requestParameters: requestParameters) {(result: EosioRpcRawCodeAndAbiResponse?, error: EosioError?) in
            completion(EosioResult(success: result, failure: error)!)
        }
    }

    /// Call `chain/get_raw_code_and_abi`. Convenience method called with simple account name.
    ///
    /// - Parameters:
    ///   - accountName: The account name, as a String.
    ///   - completion: Called with the response, as an `EosioResult` consisting of an `EosioRpcRawCodeAndAbiResponse` and an optional `EosioError`.
    func getRawCodeAndAbi(accountName: String, completion:@escaping (EosioResult<EosioRpcRawCodeAndAbiResponse, EosioError>) -> Void) {
        getResource(rpc: "chain/get_raw_code_and_abi", requestParameters: ["account_name": accountName]) {(result: EosioRpcRawCodeAndAbiResponse?, error: EosioError?) in
            completion(EosioResult(success: result, failure: error)!)
        }
    }

    /// Call `chain/get_table_by_scope`.
    ///
    /// - Parameters:
    ///   - requestParameters: An `EosioRpcTableByScopeRequest`.
    ///   - completion: Called with the response, as an `EosioResult` consisting of an `EosioRpcTableByScopeResponse` and an optional `EosioError`.
    func getTableByScope(requestParameters: EosioRpcTableByScopeRequest, completion:@escaping (EosioResult<EosioRpcTableByScopeResponse, EosioError>) -> Void) {
        getResource(rpc: "chain/get_table_by_scope", requestParameters: requestParameters) {(result: EosioRpcTableByScopeResponse?, error: EosioError?) in
            completion(EosioResult(success: result, failure: error)!)
        }
    }

    /// Call `chain/get_table_rows`. Returns an object containing rows from the specified table.
    ///
    /// - Parameters:
    ///   - requestParameters: An `EosioRpcTableRowsRequest`.
    ///   - completion: Called with the response, as an `EosioResult` consisting of an `EosioRpcTableRowsResponse` and an optional `EosioError`.
    func getTableRows(requestParameters: EosioRpcTableRowsRequest, completion:@escaping (EosioResult<EosioRpcTableRowsResponse, EosioError>) -> Void) {
        getResource(rpc: "chain/get_table_rows", requestParameters: requestParameters) {(result: EosioRpcTableRowsResponse?, error: EosioError?) in
            completion(EosioResult(success: result, failure: error)!)
        }
    }

    /// Call `chain/get_code`.
    ///
    /// - Parameters:
    ///   - requestParameters: An `EosioRpcCodeRequest`.
    ///   - completion: Called with the response, as an `EosioResult` consisting of an `EosioRpcCodeResponse` and an optional `EosioError`.
    func getCode(requestParameters: EosioRpcCodeRequest, completion:@escaping (EosioResult<EosioRpcCodeResponse, EosioError>) -> Void) {
        getResource(rpc: "chain/get_code", requestParameters: requestParameters) {(result: EosioRpcCodeResponse?, error: EosioError?) in
            completion(EosioResult(success: result, failure: error)!)
        }
    }

    /// Call `chain/get_code`. Convenience method called with simple account name.
    ///
    /// - Parameters:
    ///   - accountName: The account/contract name, as a String.
    ///   - completion: Called with the response, as an `EosioResult` consisting of an `EosioRpcCodeResponse` and an optional `EosioError`.
    func getCode(accountName: String, completion:@escaping (EosioResult<EosioRpcCodeResponse, EosioError>) -> Void) {
        getResource(rpc: "chain/get_code", requestParameters: ["account_name": accountName]) {(result: EosioRpcCodeResponse?, error: EosioError?) in
            completion(EosioResult(success: result, failure: error)!)
        }
    }

    /// Call `chain/get_raw_abi`. Get a raw abi.
    ///
    /// - Parameters:
    ///   - requestParameters: An `EosioRpcRawAbiRequest`.
    ///   - completion: Called with the response, as an `EosioResult` consisting of an `EosioRpcRawAbiResponse` and an optional `EosioError`.
    public func getRawAbi(requestParameters: EosioRpcRawAbiRequest, completion: @escaping (EosioResult<EosioRpcRawAbiResponse, EosioError>) -> Void) {
        getResource(rpc: "chain/get_raw_abi", requestParameters: requestParameters) {(result: EosioRpcRawAbiResponse?, error: EosioError?) in
            completion(EosioResult(success: result, failure: error)!)
        }
    }

    /* History Endpoints */

    /// Call `history/get_actions`.
    ///
    /// - Parameters:
    ///   - requestParameters: An `EosioRpcHistoryActionsRequest`.
    ///   - completion: Called with the response, as an `EosioResult` consisting of an `EosioRpcActionsResponse` and an optional `EosioError`.
    func getActions(requestParameters: EosioRpcHistoryActionsRequest, completion:@escaping (EosioResult<EosioRpcActionsResponse, EosioError>) -> Void) {
        getResource(rpc: "history/get_actions", requestParameters: requestParameters) {(result: EosioRpcActionsResponse?, error: EosioError?) in
            completion(EosioResult(success: result, failure: error)!)
        }
    }

    /// Call `history/get_transaction`.
    ///
    /// - Parameters:
    ///   - requestParameters: An `EosioRpcHistoryTransactionRequest`.
    ///   - completion: Called with the response, as an `EosioResult` consisting of an `EosioRpcGetTransactionResponse` and an optional `EosioError`.
    func getTransaction(requestParameters: EosioRpcHistoryTransactionRequest, completion:@escaping (EosioResult<EosioRpcGetTransactionResponse, EosioError>) -> Void) {
        getResource(rpc: "history/get_transaction", requestParameters: requestParameters) {(result: EosioRpcGetTransactionResponse?, error: EosioError?) in
            completion(EosioResult(success: result, failure: error)!)
        }
    }

    /// Call `history/get_key_accounts`.
    ///
    /// - Parameters:
    ///   - requestParameters: An `EosioRpcHistoryKeyAccountsRequest`.
    ///   - completion: Called with the response, as an `EosioResult` consisting of an `EosioRpcKeyAccountsResponse` and an optional `EosioError`.
    func getKeyAccounts(requestParameters: EosioRpcHistoryKeyAccountsRequest, completion:@escaping (EosioResult<EosioRpcKeyAccountsResponse, EosioError>) -> Void) {
        getResource(rpc: "history/get_key_accounts", requestParameters: requestParameters) {(result: EosioRpcKeyAccountsResponse?, error: EosioError?) in
            completion(EosioResult(success: result, failure: error)!)
        }
    }

    /// Call `history/get_controlled_accounts`.
    ///
    /// - Parameters:
    ///   - requestParameters: An `EosioRpcHistoryControlledAccountsRequest`.
    ///   - completion: Called with the response, as an `EosioResult` consisting of an `EosioRpcControlledAccountsResponse` and an optional `EosioError`.
    func getControlledAccounts(requestParameters: EosioRpcHistoryControlledAccountsRequest, completion:@escaping (EosioResult<EosioRpcControlledAccountsResponse, EosioError>) -> Void) {
        getResource(rpc: "history/get_controlled_accounts", requestParameters: requestParameters) {(result: EosioRpcControlledAccountsResponse?, error: EosioError?) in
            completion(EosioResult(success: result, failure: error)!)
        }
    }

    private func getResource<T: Codable & EosioRpcResponseProtocol>(rpc: String, requestParameters: Encodable?, callBack:@escaping (T?, EosioError?) -> Void) {
        let url = URL(string: "v1/" + rpc, relativeTo: endpoint)!
        var request = URLRequest(url: url)
        request.httpMethod = "POST"
        if let requestParameters = requestParameters {
            do {
                let jsonData = try requestParameters.toJsonData(convertToSnakeCase: true)
                request.httpBody = jsonData
            } catch {
                callBack(nil, EosioError(.rpcProviderError, reason: "Error while encoding request parameters.", originalError: error as NSError))
                return
            }
        }

        let task = URLSession.shared.dataTask(with: request) { (data, response, error) in
            if let error = error {
                callBack(nil, EosioError(.rpcProviderError, reason: "Network error.", originalError: error as NSError))
                return
            }

            guard let httpResponse = response as? HTTPURLResponse else {
                callBack(nil, EosioError(.rpcProviderError, reason: "Server didn't respond.", originalError: nil))
                return
            }

            guard (200...299).contains(httpResponse.statusCode) else {
                let reason = "Status Code: \(httpResponse.statusCode) Server Response: \(String(data: data ?? Data(), encoding: .utf8) ?? "nil")"
                callBack(nil, EosioError(.rpcProviderError, reason: reason, originalError: nil))
                return
            }

            if let data = data {
                let decoder = JSONDecoder()
                guard var resource = try? decoder.decode(T.self, from: data) else {
                    callBack(nil, EosioError(.rpcProviderError, reason: "Error decoding returned data.", originalError: nil))
                    return
                }
                resource._rawResponse = try? JSONSerialization.jsonObject(with: data, options: .allowFragments)
                callBack(resource, nil)
            }
        }
        task.resume()
    }

}

// MARK: - RPC methods used by `EosioTransaction`. These force conformance only to the protocols, not the entire response structs.
extension EosioRpcProvider: EosioRpcProviderProtocol {

    /// Call `chain/get_info`. This method is called by `EosioTransaction`, as it only enforces the response protocol, not the entire response struct.
    ///
    /// - Parameter completion: Called with the response, as an `EosioResult` consisting of a response conforming to `EosioRpcInfoResponseProtocol` and an optional `EosioError`.
    public func getInfo(completion: @escaping (EosioResult<EosioRpcInfoResponseProtocol, EosioError>) -> Void) {
        getResource(rpc: "chain/get_info", requestParameters: nil) {(result: EosioRpcInfoResponse?, error: EosioError?) in
            completion(EosioResult(success: result, failure: error)!)
        }
    }

    /// Call `chain/get_block`. This method is called by `EosioTransaction`, as it only enforces the response protocol, not the entire response struct.
    ///
    /// - Parameters:
    ///   - requestParameters: An `EosioRpcBlockRequest`.
    ///   - completion: Called with the response, as an `EosioResult` consisting of a response conforming to `EosioRpcBlockResponseProtocol` and an optional `EosioError`.
    public func getBlock(requestParameters: EosioRpcBlockRequest, completion: @escaping (EosioResult<EosioRpcBlockResponseProtocol, EosioError>) -> Void) {
        getResource(rpc: "chain/get_block", requestParameters: requestParameters) {(result: EosioRpcBlockResponse?, error: EosioError?) in
            completion(EosioResult(success: result, failure: error)!)
        }
    }

    /// Call `chain/get_raw_abi`. This method is called by `EosioTransaction`, as it only enforces the response protocol, not the entire response struct.
    ///
    /// - Parameters:
    ///   - requestParameters: An `EosioRpcRawAbiRequest`.
    ///   - completion: Called with the response, as an `EosioResult` consisting of a response conforming to `EosioRpcRawAbiResponseProtocol` and an optional `EosioError`.
    public func getRawAbi(requestParameters: EosioRpcRawAbiRequest, completion: @escaping (EosioResult<EosioRpcRawAbiResponseProtocol, EosioError>) -> Void) {
        getResource(rpc: "chain/get_raw_abi", requestParameters: requestParameters) {(result: EosioRpcRawAbiResponse?, error: EosioError?) in
            completion(EosioResult(success: result, failure: error)!)
        }
    }

    /// Call `chain/get_required_keys`. This method is called by `EosioTransaction`, as it only enforces the response protocol, not the entire response struct.
    ///
    /// - Parameters:
    ///   - requestParameters: An `EosioRpcRequiredKeysRequest`.
    ///   - completion: Called with the response, as an `EosioResult` consisting of a response conforming to `EosioRpcRequiredKeysResponseProtocol` and an optional `EosioError`.
    public func getRequiredKeys(requestParameters: EosioRpcRequiredKeysRequest, completion: @escaping (EosioResult<EosioRpcRequiredKeysResponseProtocol, EosioError>) -> Void) {
        getResource(rpc: "chain/get_required_keys", requestParameters: requestParameters) {(result: EosioRpcRequiredKeysResponse?, error: EosioError?) in
            completion(EosioResult(success: result, failure: error)!)
        }
    }

    /// Call `chain/push_transaction`. This method is called by `EosioTransaction`, as it only enforces the response protocol, not the entire response struct.
    ///
    /// - Parameters:
    ///   - requestParameters: An `EosioRpcPushTransactionRequest`.
    ///   - completion: Called with the response, as an `EosioResult` consisting of a response conforming to `EosioRpcTransactionResponseProtocol` and an optional `EosioError`.
    public func pushTransaction(requestParameters: EosioRpcPushTransactionRequest, completion: @escaping (EosioResult<EosioRpcTransactionResponseProtocol, EosioError>) -> Void) {
        getResource(rpc: "chain/push_transaction", requestParameters: requestParameters) {(result: EosioRpcTransactionResponse?, error: EosioError?) in
            completion(EosioResult(success: result, failure: error)!)
        }
    }
}<|MERGE_RESOLUTION|>--- conflicted
+++ resolved
@@ -75,37 +75,6 @@
             completion(EosioResult(success: result, failure: error)!)
         }
     }
-
-<<<<<<< HEAD
-        let task = URLSession.shared.dataTask(with: request) { (data, response, error) in
-            if let error = error {
-                callBack(nil, EosioError(.rpcProviderError, reason: "Network error.", originalError: error as NSError))
-                return
-            }
-
-            guard let httpResponse = response as? HTTPURLResponse else {
-                callBack(nil, EosioError(.rpcProviderError, reason: "Server didn't respond.", originalError: nil))
-                return
-            }
-
-            guard (200...299).contains(httpResponse.statusCode) else {
-                let reason = "Status Code: \(httpResponse.statusCode) Server Response: \(String(data: data ?? Data(), encoding: .utf8) ?? "nil")"
-                callBack(nil, EosioError(.rpcProviderError, reason: reason, originalError: nil))
-                return
-            }
-
-            if let data = data {
-                let decoder = JSONDecoder()
-                do {
-                    var resource = try decoder.decode(T.self, from: data)
-                    resource._rawResponse = try JSONSerialization.jsonObject(with: data, options: .allowFragments)
-                    callBack(resource, nil)
-                } catch let error {
-                    print(error)
-                    callBack(nil, EosioError(.rpcProviderError, reason: "Error decoding returned data.", originalError: error as NSError))
-                }
-            }
-=======
     /// Call `chain/get_block_header_state`.
     ///
     /// - Parameters:
@@ -114,7 +83,6 @@
     func getBlockHeaderState(requestParameters: EosioRpcBlockHeaderStateRequest, completion: @escaping (EosioResult<EosioRpcBlockHeaderStateResponse, EosioError>) -> Void) {
         getResource(rpc: "chain/get_block_header_state", requestParameters: requestParameters) {(result: EosioRpcBlockHeaderStateResponse?, error: EosioError?) in
             completion(EosioResult(success: result, failure: error)!)
->>>>>>> 4b4d7dd5
         }
     }
 
@@ -327,14 +295,17 @@
                 return
             }
 
+                                                          
             if let data = data {
                 let decoder = JSONDecoder()
-                guard var resource = try? decoder.decode(T.self, from: data) else {
-                    callBack(nil, EosioError(.rpcProviderError, reason: "Error decoding returned data.", originalError: nil))
-                    return
+                do {
+                    var resource = try decoder.decode(T.self, from: data)
+                    resource._rawResponse = try JSONSerialization.jsonObject(with: data, options: .allowFragments)
+                    callBack(resource, nil)
+                } catch let error {
+                    print(error)
+                    callBack(nil, EosioError(.rpcProviderError, reason: "Error decoding returned data.", originalError: error as NSError))
                 }
-                resource._rawResponse = try? JSONSerialization.jsonObject(with: data, options: .allowFragments)
-                callBack(resource, nil)
             }
         }
         task.resume()

--- conflicted
+++ resolved
@@ -2,13 +2,8 @@
 //  EosioRpcProvider.swift
 //  EosioSwift
 //
-<<<<<<< HEAD
 //  Created by Ben Martell on 4/22/19.
-//  Copyright © 2019 block.one. All rights reserved.
-=======
-//  Created by Farid Rahmani on 4/1/19.
 //  Copyright (c) 2017-2019 block.one and its contributors. All rights reserved.
->>>>>>> 3ced8056
 //
 
 import Foundation

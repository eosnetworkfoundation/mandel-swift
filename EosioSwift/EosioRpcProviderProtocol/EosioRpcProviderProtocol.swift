//
//  RpcProviderProtocol.swift
//  EosioSwift
//
//  Created by Steve McCoole on 2/19/19.
//  Copyright © 2018-2019 block.one.
//

import Foundation

public protocol EosioRpcProviderProtocol {

    /** Calls /v1/chain/get_info */
    func getInfo(completion: @escaping(EosioResult<EosioRpcInfoResponseProtocol, EosioError>) -> Void)

    /** Calls `/v1/chain/get_block` */
    func getBlock(requestParameters: EosioRpcBlockRequest, completion: @escaping(EosioResult<EosioRpcBlockResponseProtocol, EosioError>) -> Void)

    /** Calls `/v1/chain/get_raw_abi` */
    func getRawAbi(requestParameters: EosioRpcRawAbiRequest, completion: @escaping(EosioResult<EosioRpcRawAbiResponseProtocol, EosioError>) -> Void)

    /** Calls `/v1/chain/get_required_keys` */
    func getRequiredKeys(requestParameters: EosioRpcRequiredKeysRequest, completion: @escaping(EosioResult<EosioRpcRequiredKeysResponseProtocol, EosioError>) -> Void)

    /** Calls `/v1/chain/push_transaction` */
    func pushTransaction(requestParameters: EosioRpcPushTransactionRequest, completion: @escaping(EosioResult<EosioRpcTransactionResponseProtocol, EosioError>) -> Void)
<<<<<<< HEAD
    
}

=======

}
>>>>>>> 6f19a7a2
<|MERGE_RESOLUTION|>--- conflicted
+++ resolved
@@ -24,11 +24,8 @@
 
     /** Calls `/v1/chain/push_transaction` */
     func pushTransaction(requestParameters: EosioRpcPushTransactionRequest, completion: @escaping(EosioResult<EosioRpcTransactionResponseProtocol, EosioError>) -> Void)
-<<<<<<< HEAD
+
     
 }
 
-=======
 
-}
->>>>>>> 6f19a7a2

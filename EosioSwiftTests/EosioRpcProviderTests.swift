//
//  EosioRpcProviderTests.swift
//  EosioSwiftTests
//
//  Created by Ben Martell on 4/3/19.
//  Copyright © 2019 block.one. All rights reserved.
//

// swiftlint:disable function_body_length line_length

import Foundation
import XCTest
@testable import EosioSwift
import OHHTTPStubs

class EosioRpcProviderTests: XCTestCase {

    var rpcProvider: EosioRpcProviderProtocol?

    override func setUp() {
        super.setUp()
        let url = URL(string: "https://localhost")
        rpcProvider = EosioRpcProvider(endpoint: url!)

        OHHTTPStubs.onStubActivation { (request, stub, _) in
            print("\(request.url!) stubbed by \(stub.name!).")
        }
    }

    override func tearDown() {
        super.tearDown()

        //remove all stubs on tear down
        OHHTTPStubs.removeAllStubs()
    }

    /**
     * Test RPC protocol provider implementation error handling.
     *
     */
    func testServerErrorHandled() {

        (stub(condition: isHost("localhost")) { _ in
            let error = NSError(domain: NSURLErrorDomain, code: 500, userInfo: nil)
            return OHHTTPStubsResponse(error: error)
        }).name = "Server Error stub"

        let expect = expectation(description: "testServerError")
<<<<<<< HEAD
        
        let requestParameters = EosioRpcBlockRequest(blockNumOrId: 25260032)
=======

        let requestParameters = EosioRpcBlockRequest(block_num_or_id: 25260032)
>>>>>>> 6f19a7a2
        rpcProvider?.getBlock(requestParameters: requestParameters) { response in
            switch response {
            case .success:
                XCTFail("Succeeded get_block call despite being malformed")
            case .failure(let err):
                XCTAssertTrue(err.description == "Error was was encountered in RpcProvider.")
                XCTAssertNotNil(err.originalError)
                XCTAssertTrue(err.originalError!.code == 500)
            }
            expect.fulfill()
        }
        wait(for: [expect], timeout: 30)

    }

    /**
     * Test getBlock() protocol implementation.
     *
     */
    func testGetInfo() {

        (stub(condition: isAbsoluteURLString("https://localhost/v1/chain/get_info")) { _ in
            let json = self.createInfoResponseJson()
            let data = json.data(using: .utf8)
            return OHHTTPStubsResponse(data: data!, statusCode: 200, headers: nil)
        }).name = "Get Info stub"

        let expect = expectation(description: "testGetInfo")
        rpcProvider?.getInfo { response in
            switch response {
            case .success(let infoResponse):
                guard let rpcInfoResponse = infoResponse as? EosioRpcInfoResponse else {
                    return XCTFail("No valid get_info response")
                }
                XCTAssertTrue(rpcInfoResponse.serverVersion == "0f6695cb")
                XCTAssertTrue(rpcInfoResponse.headBlockNum == 25260035)
                XCTAssertTrue(rpcInfoResponse.headBlockId == "01817003aecb618966706f2bca7e8525d814e873b5db9a95c57ad248d10d3c05")
            case .failure(let err):
                print(err.description)
                XCTFail("Failed to complete get_info request")
            }
            expect.fulfill()
        }
        wait(for: [expect], timeout: 30)
    }

    /**
     * Test getBlock() protocol implementation.
     *
     */
    func testGetBlock() {

        (stub(condition: isAbsoluteURLString("https://localhost/v1/chain/get_block")) { _ in
            let json = self.createBlockResponseJson()
            let data = json.data(using: .utf8)
            return OHHTTPStubsResponse(data: data!, statusCode: 200, headers: nil)
        }).name = "Get Block stub"

        let expect = expectation(description: "testGetBlock")
<<<<<<< HEAD
        
        let requestParameters = EosioRpcBlockRequest(blockNumOrId: 25260032)
=======

        let requestParameters = EosioRpcBlockRequest(block_num_or_id: 25260032)
>>>>>>> 6f19a7a2
        rpcProvider?.getBlock(requestParameters: requestParameters) { response in
            switch response {
            case .success(let blockResponse):
                guard let rpcBlockResponse = blockResponse as? EosioRpcBlockResponse else {
                    return XCTFail("Failed to convert rpc response")
                }
                XCTAssertTrue(rpcBlockResponse.blockNum == 25260032)
                XCTAssertTrue(rpcBlockResponse.refBlockPrefix == 2249927103)
                XCTAssertTrue(rpcBlockResponse.id == "0181700002e623f2bf291b86a10a5cec4caab4954d4231f31f050f4f86f26116")
            case .failure(let err):
                print(err.description)
                XCTFail("Failed get_block attempt")
            }
            expect.fulfill()
        }
        wait(for: [expect], timeout: 30)
    }

    /**
     * Test getRawAbi() protocol implementation with name.
     *
     */
    func testGetRawAbiEosio() {

        (stub(condition: isAbsoluteURLString("https://localhost/v1/chain/get_raw_abi")) { _ in
            let name = try? EosioName("eosio")
            let json = self.createRawApiResponseJson(account: name!)
            let data = json.data(using: .utf8)
            return OHHTTPStubsResponse(data: data!, statusCode: 200, headers: nil)
        }).name = "Get RawAbi Name stub"

        do {
            let expect = expectation(description: "testGetRawAbi")
            let name = try EosioName("eosio")
            let requestParameters = EosioRpcRawAbiRequest(accountName: name)
            rpcProvider?.getRawAbi(requestParameters: requestParameters) { response in
                switch response {
                case .success(let rawAbiResponse):
                    guard let rpcRawAbiResponse = rawAbiResponse as? EosioRpcRawAbiResponse else {
                        return XCTFail("Failed to parse raw abi response")
                    }
                    XCTAssertTrue(rpcRawAbiResponse.accountName == "eosio")
                    XCTAssertTrue(rpcRawAbiResponse.codeHash == "add7914493bb911bbc179b19115032bbaae1f567f733391060edfaf79a6c8096")
                    XCTAssertTrue(rpcRawAbiResponse.abiHash == "d745bac0c38f95613e0c1c2da58e92de1e8e94d658d64a00293570cc251d1441")
                case .failure(let err):
                    print(err.description)
                    XCTFail("Failed to get raw abi")
                }
                expect.fulfill()
            }
            wait(for: [expect], timeout: 30)
        } catch {
            XCTFail("\(error)")
        }
    }

    /**
     * Test getRawAbi() protocol implementation with token.
     *
     */
    func testGetRawAbiToken() {

        (stub(condition: isAbsoluteURLString("https://localhost/v1/chain/get_raw_abi")) { _ in
            let token = try? EosioName("eosio.token")
            let json = self.createRawApiResponseJson(account: token!)
            let data = json.data(using: .utf8)
            return OHHTTPStubsResponse(data: data!, statusCode: 200, headers: nil)
        }).name = "Get RawAbi Token stub"

        do {
            let expect = expectation(description: "testGetRawAbi")
            let name = try EosioName("eosio.token")
            let requestParameters = EosioRpcRawAbiRequest(accountName: name)
            rpcProvider?.getRawAbi(requestParameters: requestParameters) { response in
                switch response {
                case .success(let rawAbiResponse):
                    guard let rpcRawAbiResponse = rawAbiResponse as? EosioRpcRawAbiResponse else {
                        return XCTFail("Failed to parse raw abi response")
                    }
                    XCTAssertTrue(rpcRawAbiResponse.accountName == "eosio.token")
                    XCTAssertTrue(rpcRawAbiResponse.codeHash == "3e0cf4172ab025f9fff5f1db11ee8a34d44779492e1d668ae1dc2d129e865348")
                    XCTAssertTrue(rpcRawAbiResponse.abiHash == "43864d5af0fe294d44d19c612036cbe8c098414c4a12a5a7bb0bfe7db1556248")
                case .failure(let err):
                    print(err.description)
                    XCTFail("Failed to get raw abi")
                }
                expect.fulfill()
            }
            wait(for: [expect], timeout: 30)
        } catch {
            XCTFail("\(error)")
        }
    }

    /**
     * Test getRequiredKeys() protocol implementation.
     *
     */
    func testGetRequiredKeys() {

        (stub(condition: isAbsoluteURLString("https://localhost/v1/chain/get_required_keys")) { _ in
            let json = self.createRequiredKeysResponseJson()
            let data = json.data(using: .utf8)
            return OHHTTPStubsResponse(data: data!, statusCode: 200, headers: nil)
        }).name = "Get Required Keys stub"

        let expect = expectation(description: "testGetRequiredKeys")

        let transaction = EosioTransaction()
        let requestParameters = EosioRpcRequiredKeysRequest(availableKeys: ["PUB_K1_5j67P1W2RyBXAL8sNzYcDLox3yLpxyrxgkYy1xsXzVCw1oi9eG"], transaction: transaction)

        rpcProvider?.getRequiredKeys(requestParameters: requestParameters) { response in
            switch response {
            case .success(let requiredKeysResponse):
                guard let rpcRequiredKeysResponse = requiredKeysResponse as? EosioRpcRequiredKeysResponse else {
                    return XCTFail("Failed to parse rpc required key response")
                }
                XCTAssertTrue(rpcRequiredKeysResponse.requiredKeys.count == 1)
                XCTAssertTrue(rpcRequiredKeysResponse.requiredKeys[0] == "EOS5j67P1W2RyBXAL8sNzYcDLox3yLpxyrxgkYy1xsXzVCvzbYpba")

            case .failure(let err):
                XCTFail("\(err.description)")
            }
            expect.fulfill()
        }
        wait(for: [expect], timeout: 30)
    }

    /**
     * Test pushTransaction() protocol implementation.
     *
     */
    func testPushTransaction() {

        (stub(condition: isAbsoluteURLString("https://localhost/v1/chain/push_transaction")) { _ in
            let json = self.createPushTransActionResponseJson()
            let data = json.data(using: .utf8)
            return OHHTTPStubsResponse(data: data!, statusCode: 200, headers: nil)
        }).name = "Push Transaction stub"

        let expect = expectation(description: "testPushTransaction")

        let requestParameters = EosioRpcPushTransactionRequest(signatures: ["SIG_K1_JzFA9ffefWfrTBvpwMwZi81kR6tvHF4mfsRekVXrBjLWWikg9g1FrS9WupYuoGaRew5mJhr4d39tHUjHiNCkxamtEfxi68"], compression: 0, packedContextFreeData: "", packedTrx: "C62A4F5C1CEF3D6D71BD000000000290AFC2D800EA3055000000405DA7ADBA0072CBDD956F52ACD910C3C958136D72F8560D1846BC7CF3157F5FBFB72D3001DE4597F4A1FDBECDA6D59C96A43009FC5E5D7B8F639B1269C77CEC718460DCC19CB30100A6823403EA3055000000572D3CCDCD0143864D5AF0FE294D44D19C612036CBE8C098414C4A12A5A7BB0BFE7DB155624800A6823403EA3055000000572D3CCDCD0100AEAA4AC15CFD4500000000A8ED32323B00AEAA4AC15CFD4500000060D234CD3DA06806000000000004454F53000000001A746865206772617373686F70706572206C69657320686561767900")

        rpcProvider?.pushTransaction(requestParameters: requestParameters) { response in
            switch response {
            case .success(let pushedTransactionResponse):
                XCTAssertTrue(pushedTransactionResponse.transactionId == "ae735820e26a7b771e1b522186294d7cbba035d0c31ca88237559d6c0a3bf00a")
            case .failure(let err):
                XCTFail("\(err.description)")
            }
            expect.fulfill()
        }
        wait(for: [expect], timeout: 30)
    }

    private func createBlockResponseJson() -> String {
        let json = """
            {
                "timestamp": "2019-02-21T18:31:40.000",
                "producer": "blkproducer2",
                "confirmed": 0,
                "previous": "01816fffa4548475add3c45d0e0620f59468a6817426137b37851c23ccafa9cc",
                "transaction_mroot": "0000000000000000000000000000000000000000000000000000000000000000",
                "action_mroot": "de5493939e3abdca80deeab2fc9389cc43dc1982708653cfe6b225eb788d6659",
                "schedule_version": 3,
                "new_producers": null,
                "header_extensions": [],
                "producer_signature": "SIG_K1_KZ3ptku7orAgcyMzd9FKW4jPC9PvjW9BGadFoyxdJFWM44VZdjW28DJgDe6wkNHAxnpqCWSzaBHB1AfbXBUn3HDzetemoA",
                "transactions": [],
                "block_extensions": [],
                "id": "0181700002e623f2bf291b86a10a5cec4caab4954d4231f31f050f4f86f26116",
                "block_num": 25260032,
                "ref_block_prefix": 2249927103
            }
        """

        return json
    }

    private func createInfoResponseJson() -> String {
        let json = """
        {
            "server_version": "0f6695cb",
            "chain_id": "687fa513e18843ad3e820744f4ffcf93b1354036d80737db8dc444fe4b15ad17",
            "head_block_num": 25260035,
            "last_irreversible_block_num": 25259987,
            "last_irreversible_block_id": "01816fd3f7f35fd7d60c72b522772541fad71ce310c5f5cd434c41a17d2ad3b8",
            "head_block_id": "01817003aecb618966706f2bca7e8525d814e873b5db9a95c57ad248d10d3c05",
            "head_block_time": "2019-02-21T18:31:41.500",
            "head_block_producer": "blkproducer2",
            "virtual_block_cpu_limit": 200000000,
            "virtual_block_net_limit": 1048576000,
            "block_cpu_limit": 199900,
            "block_net_limit": 1048576,
            "server_version_string": "v1.3.0"
        }
        """
        return json
    }

    private func createRawApiResponseJson(account: EosioName) -> String {
        let json: String

        switch account.string {
        case "eosio.token":
            json = """
            {
            "account_name": "eosio.token",
            "code_hash": "3e0cf4172ab025f9fff5f1db11ee8a34d44779492e1d668ae1dc2d129e865348",
            "abi_hash": "43864d5af0fe294d44d19c612036cbe8c098414c4a12a5a7bb0bfe7db1556248",
            "abi": "DmVvc2lvOjphYmkvMS4wAQxhY2NvdW50X25hbWUEbmFtZQUIdHJhbnNmZXIABARmcm9tDGFjY291bnRfbmFtZQJ0bwxhY2NvdW50X25hbWUIcXVhbnRpdHkFYXNzZXQEbWVtbwZzdHJpbmcGY3JlYXRlAAIGaXNzdWVyDGFjY291bnRfbmFtZQ5tYXhpbXVtX3N1cHBseQVhc3NldAVpc3N1ZQADAnRvDGFjY291bnRfbmFtZQhxdWFudGl0eQVhc3NldARtZW1vBnN0cmluZwdhY2NvdW50AAEHYmFsYW5jZQVhc3NldA5jdXJyZW5jeV9zdGF0cwADBnN1cHBseQVhc3NldAptYXhfc3VwcGx5BWFzc2V0Bmlzc3VlcgxhY2NvdW50X25hbWUDAAAAVy08zc0IdHJhbnNmZXK8By0tLQp0aXRsZTogVG9rZW4gVHJhbnNmZXIKc3VtbWFyeTogVHJhbnNmZXIgdG9rZW5zIGZyb20gb25lIGFjY291bnQgdG8gYW5vdGhlci4KaWNvbjogaHR0cHM6Ly9jZG4udGVzdG5ldC5kZXYuYjFvcHMubmV0L3Rva2VuLXRyYW5zZmVyLnBuZyNjZTUxZWY5ZjllZWNhMzQzNGU4NTUwN2UwZWQ0OWU3NmZmZjEyNjU0MjJiZGVkMDI1NWYzMTk2ZWE1OWM4YjBjCi0tLQoKIyMgVHJhbnNmZXIgVGVybXMgJiBDb25kaXRpb25zCgpJLCB7e2Zyb219fSwgY2VydGlmeSB0aGUgZm9sbG93aW5nIHRvIGJlIHRydWUgdG8gdGhlIGJlc3Qgb2YgbXkga25vd2xlZGdlOgoKMS4gSSBjZXJ0aWZ5IHRoYXQge3txdWFudGl0eX19IGlzIG5vdCB0aGUgcHJvY2VlZHMgb2YgZnJhdWR1bGVudCBvciB2aW9sZW50IGFjdGl2aXRpZXMuCjIuIEkgY2VydGlmeSB0aGF0LCB0byB0aGUgYmVzdCBvZiBteSBrbm93bGVkZ2UsIHt7dG99fSBpcyBub3Qgc3VwcG9ydGluZyBpbml0aWF0aW9uIG9mIHZpb2xlbmNlIGFnYWluc3Qgb3RoZXJzLgozLiBJIGhhdmUgZGlzY2xvc2VkIGFueSBjb250cmFjdHVhbCB0ZXJtcyAmIGNvbmRpdGlvbnMgd2l0aCByZXNwZWN0IHRvIHt7cXVhbnRpdHl9fSB0byB7e3RvfX0uCgpJIHVuZGVyc3RhbmQgdGhhdCBmdW5kcyB0cmFuc2ZlcnMgYXJlIG5vdCByZXZlcnNpYmxlIGFmdGVyIHRoZSB7eyR0cmFuc2FjdGlvbi5kZWxheV9zZWN9fSBzZWNvbmRzIG9yIG90aGVyIGRlbGF5IGFzIGNvbmZpZ3VyZWQgYnkge3tmcm9tfX0ncyBwZXJtaXNzaW9ucy4KCklmIHRoaXMgYWN0aW9uIGZhaWxzIHRvIGJlIGlycmV2ZXJzaWJseSBjb25maXJtZWQgYWZ0ZXIgcmVjZWl2aW5nIGdvb2RzIG9yIHNlcnZpY2VzIGZyb20gJ3t7dG99fScsIEkgYWdyZWUgdG8gZWl0aGVyIHJldHVybiB0aGUgZ29vZHMgb3Igc2VydmljZXMgb3IgcmVzZW5kIHt7cXVhbnRpdHl9fSBpbiBhIHRpbWVseSBtYW5uZXIuAAAAAAClMXYFaXNzdWUAAAAAAKhs1EUGY3JlYXRlAAIAAAA4T00RMgNpNjQBCGN1cnJlbmN5AQZ1aW50NjQHYWNjb3VudAAAAAAAkE3GA2k2NAEIY3VycmVuY3kBBnVpbnQ2NA5jdXJyZW5jeV9zdGF0cwAAAAA=="
            }
            """
        case "eosio":
            json = """
            {
            "account_name": "eosio",
            "code_hash": "add7914493bb911bbc179b19115032bbaae1f567f733391060edfaf79a6c8096",
            "abi_hash": "d745bac0c38f95613e0c1c2da58e92de1e8e94d658d64a00293570cc251d1441",
            "abi": "DmVvc2lvOjphYmkvMS4xADYIYWJpX2hhc2gAAgVvd25lcgRuYW1lBGhhc2gLY2hlY2tzdW0yNTYJYXV0aG9yaXR5AAQJdGhyZXNob2xkBnVpbnQzMgRrZXlzDGtleV93ZWlnaHRbXQhhY2NvdW50cxlwZXJtaXNzaW9uX2xldmVsX3dlaWdodFtdBXdhaXRzDXdhaXRfd2VpZ2h0W10KYmlkX3JlZnVuZAACBmJpZGRlcgRuYW1lBmFtb3VudAVhc3NldAdiaWRuYW1lAAMGYmlkZGVyBG5hbWUHbmV3bmFtZQRuYW1lA2JpZAVhc3NldAliaWRyZWZ1bmQAAgZiaWRkZXIEbmFtZQduZXduYW1lBG5hbWUMYmxvY2tfaGVhZGVyAAgJdGltZXN0YW1wBnVpbnQzMghwcm9kdWNlcgRuYW1lCWNvbmZpcm1lZAZ1aW50MTYIcHJldmlvdXMLY2hlY2tzdW0yNTYRdHJhbnNhY3Rpb25fbXJvb3QLY2hlY2tzdW0yNTYMYWN0aW9uX21yb290C2NoZWNrc3VtMjU2EHNjaGVkdWxlX3ZlcnNpb24GdWludDMyDW5ld19wcm9kdWNlcnMScHJvZHVjZXJfc2NoZWR1bGU/FWJsb2NrY2hhaW5fcGFyYW1ldGVycwARE21heF9ibG9ja19uZXRfdXNhZ2UGdWludDY0GnRhcmdldF9ibG9ja19uZXRfdXNhZ2VfcGN0BnVpbnQzMhltYXhfdHJhbnNhY3Rpb25fbmV0X3VzYWdlBnVpbnQzMh5iYXNlX3Blcl90cmFuc2FjdGlvbl9uZXRfdXNhZ2UGdWludDMyEG5ldF91c2FnZV9sZWV3YXkGdWludDMyI2NvbnRleHRfZnJlZV9kaXNjb3VudF9uZXRfdXNhZ2VfbnVtBnVpbnQzMiNjb250ZXh0X2ZyZWVfZGlzY291bnRfbmV0X3VzYWdlX2RlbgZ1aW50MzITbWF4X2Jsb2NrX2NwdV91c2FnZQZ1aW50MzIadGFyZ2V0X2Jsb2NrX2NwdV91c2FnZV9wY3QGdWludDMyGW1heF90cmFuc2FjdGlvbl9jcHVfdXNhZ2UGdWludDMyGW1pbl90cmFuc2FjdGlvbl9jcHVfdXNhZ2UGdWludDMyGG1heF90cmFuc2FjdGlvbl9saWZldGltZQZ1aW50MzIeZGVmZXJyZWRfdHJ4X2V4cGlyYXRpb25fd2luZG93BnVpbnQzMhVtYXhfdHJhbnNhY3Rpb25fZGVsYXkGdWludDMyFm1heF9pbmxpbmVfYWN0aW9uX3NpemUGdWludDMyF21heF9pbmxpbmVfYWN0aW9uX2RlcHRoBnVpbnQxNhNtYXhfYXV0aG9yaXR5X2RlcHRoBnVpbnQxNgZidXlyYW0AAwVwYXllcgRuYW1lCHJlY2VpdmVyBG5hbWUFcXVhbnQFYXNzZXQLYnV5cmFtYnl0ZXMAAwVwYXllcgRuYW1lCHJlY2VpdmVyBG5hbWUFYnl0ZXMGdWludDMyC2NhbmNlbGRlbGF5AAIOY2FuY2VsaW5nX2F1dGgQcGVybWlzc2lvbl9sZXZlbAZ0cnhfaWQLY2hlY2tzdW0yNTYMY2xhaW1yZXdhcmRzAAEFb3duZXIEbmFtZQljb25uZWN0b3IAAgdiYWxhbmNlBWFzc2V0BndlaWdodAdmbG9hdDY0CmRlbGVnYXRlYncABQRmcm9tBG5hbWUIcmVjZWl2ZXIEbmFtZRJzdGFrZV9uZXRfcXVhbnRpdHkFYXNzZXQSc3Rha2VfY3B1X3F1YW50aXR5BWFzc2V0CHRyYW5zZmVyBGJvb2wTZGVsZWdhdGVkX2JhbmR3aWR0aAAEBGZyb20EbmFtZQJ0bwRuYW1lCm5ldF93ZWlnaHQFYXNzZXQKY3B1X3dlaWdodAVhc3NldApkZWxldGVhdXRoAAIHYWNjb3VudARuYW1lCnBlcm1pc3Npb24EbmFtZRJlb3Npb19nbG9iYWxfc3RhdGUVYmxvY2tjaGFpbl9wYXJhbWV0ZXJzDQxtYXhfcmFtX3NpemUGdWludDY0GHRvdGFsX3JhbV9ieXRlc19yZXNlcnZlZAZ1aW50NjQPdG90YWxfcmFtX3N0YWtlBWludDY0HWxhc3RfcHJvZHVjZXJfc2NoZWR1bGVfdXBkYXRlFGJsb2NrX3RpbWVzdGFtcF90eXBlGGxhc3RfcGVydm90ZV9idWNrZXRfZmlsbAp0aW1lX3BvaW50DnBlcnZvdGVfYnVja2V0BWludDY0D3BlcmJsb2NrX2J1Y2tldAVpbnQ2NBN0b3RhbF91bnBhaWRfYmxvY2tzBnVpbnQzMhV0b3RhbF9hY3RpdmF0ZWRfc3Rha2UFaW50NjQbdGhyZXNoX2FjdGl2YXRlZF9zdGFrZV90aW1lCnRpbWVfcG9pbnQbbGFzdF9wcm9kdWNlcl9zY2hlZHVsZV9zaXplBnVpbnQxNhp0b3RhbF9wcm9kdWNlcl92b3RlX3dlaWdodAdmbG9hdDY0D2xhc3RfbmFtZV9jbG9zZRRibG9ja190aW1lc3RhbXBfdHlwZRNlb3Npb19nbG9iYWxfc3RhdGUyAAURbmV3X3JhbV9wZXJfYmxvY2sGdWludDE2EWxhc3RfcmFtX2luY3JlYXNlFGJsb2NrX3RpbWVzdGFtcF90eXBlDmxhc3RfYmxvY2tfbnVtFGJsb2NrX3RpbWVzdGFtcF90eXBlHHRvdGFsX3Byb2R1Y2VyX3ZvdGVwYXlfc2hhcmUHZmxvYXQ2NAhyZXZpc2lvbgV1aW50OBNlb3Npb19nbG9iYWxfc3RhdGUzAAIWbGFzdF92cGF5X3N0YXRlX3VwZGF0ZQp0aW1lX3BvaW50HHRvdGFsX3ZwYXlfc2hhcmVfY2hhbmdlX3JhdGUHZmxvYXQ2NA5leGNoYW5nZV9zdGF0ZQADBnN1cHBseQVhc3NldARiYXNlCWNvbm5lY3RvcgVxdW90ZQljb25uZWN0b3IEaW5pdAACB3ZlcnNpb24JdmFydWludDMyBGNvcmUGc3ltYm9sCmtleV93ZWlnaHQAAgNrZXkKcHVibGljX2tleQZ3ZWlnaHQGdWludDE2CGxpbmthdXRoAAQHYWNjb3VudARuYW1lBGNvZGUEbmFtZQR0eXBlBG5hbWULcmVxdWlyZW1lbnQEbmFtZQhuYW1lX2JpZAAEB25ld25hbWUEbmFtZQtoaWdoX2JpZGRlcgRuYW1lCGhpZ2hfYmlkBWludDY0DWxhc3RfYmlkX3RpbWUKdGltZV9wb2ludApuZXdhY2NvdW50AAQHY3JlYXRvcgRuYW1lBG5hbWUEbmFtZQVvd25lcglhdXRob3JpdHkGYWN0aXZlCWF1dGhvcml0eQdvbmJsb2NrAAEGaGVhZGVyDGJsb2NrX2hlYWRlcgdvbmVycm9yAAIJc2VuZGVyX2lkB3VpbnQxMjgIc2VudF90cngFYnl0ZXMQcGVybWlzc2lvbl9sZXZlbAACBWFjdG9yBG5hbWUKcGVybWlzc2lvbgRuYW1lF3Blcm1pc3Npb25fbGV2ZWxfd2VpZ2h0AAIKcGVybWlzc2lvbhBwZXJtaXNzaW9uX2xldmVsBndlaWdodAZ1aW50MTYNcHJvZHVjZXJfaW5mbwAIBW93bmVyBG5hbWULdG90YWxfdm90ZXMHZmxvYXQ2NAxwcm9kdWNlcl9rZXkKcHVibGljX2tleQlpc19hY3RpdmUEYm9vbAN1cmwGc3RyaW5nDXVucGFpZF9ibG9ja3MGdWludDMyD2xhc3RfY2xhaW1fdGltZQp0aW1lX3BvaW50CGxvY2F0aW9uBnVpbnQxNg5wcm9kdWNlcl9pbmZvMgADBW93bmVyBG5hbWUNdm90ZXBheV9zaGFyZQdmbG9hdDY0GWxhc3Rfdm90ZXBheV9zaGFyZV91cGRhdGUKdGltZV9wb2ludAxwcm9kdWNlcl9rZXkAAg1wcm9kdWNlcl9uYW1lBG5hbWURYmxvY2tfc2lnbmluZ19rZXkKcHVibGljX2tleRFwcm9kdWNlcl9zY2hlZHVsZQACB3ZlcnNpb24GdWludDMyCXByb2R1Y2Vycw5wcm9kdWNlcl9rZXlbXQZyZWZ1bmQAAQVvd25lcgRuYW1lDnJlZnVuZF9yZXF1ZXN0AAQFb3duZXIEbmFtZQxyZXF1ZXN0X3RpbWUOdGltZV9wb2ludF9zZWMKbmV0X2Ftb3VudAVhc3NldApjcHVfYW1vdW50BWFzc2V0C3JlZ3Byb2R1Y2VyAAQIcHJvZHVjZXIEbmFtZQxwcm9kdWNlcl9rZXkKcHVibGljX2tleQN1cmwGc3RyaW5nCGxvY2F0aW9uBnVpbnQxNghyZWdwcm94eQACBXByb3h5BG5hbWUHaXNwcm94eQRib29sC3JtdnByb2R1Y2VyAAEIcHJvZHVjZXIEbmFtZQdzZWxscmFtAAIHYWNjb3VudARuYW1lBWJ5dGVzBWludDY0BnNldGFiaQACB2FjY291bnQEbmFtZQNhYmkFYnl0ZXMKc2V0YWxpbWl0cwAEB2FjY291bnQEbmFtZQlyYW1fYnl0ZXMFaW50NjQKbmV0X3dlaWdodAVpbnQ2NApjcHVfd2VpZ2h0BWludDY0B3NldGNvZGUABAdhY2NvdW50BG5hbWUGdm10eXBlBXVpbnQ4CXZtdmVyc2lvbgV1aW50OARjb2RlBWJ5dGVzCXNldHBhcmFtcwABBnBhcmFtcxVibG9ja2NoYWluX3BhcmFtZXRlcnMHc2V0cHJpdgACB2FjY291bnQEbmFtZQdpc19wcml2BXVpbnQ4BnNldHJhbQABDG1heF9yYW1fc2l6ZQZ1aW50NjQKc2V0cmFtcmF0ZQABD2J5dGVzX3Blcl9ibG9jawZ1aW50MTYMdW5kZWxlZ2F0ZWJ3AAQEZnJvbQRuYW1lCHJlY2VpdmVyBG5hbWUUdW5zdGFrZV9uZXRfcXVhbnRpdHkFYXNzZXQUdW5zdGFrZV9jcHVfcXVhbnRpdHkFYXNzZXQKdW5saW5rYXV0aAADB2FjY291bnQEbmFtZQRjb2RlBG5hbWUEdHlwZQRuYW1lCXVucmVncHJvZAABCHByb2R1Y2VyBG5hbWUKdXBkYXRlYXV0aAAEB2FjY291bnQEbmFtZQpwZXJtaXNzaW9uBG5hbWUGcGFyZW50BG5hbWUEYXV0aAlhdXRob3JpdHkMdXBkdHJldmlzaW9uAAEIcmV2aXNpb24FdWludDgOdXNlcl9yZXNvdXJjZXMABAVvd25lcgRuYW1lCm5ldF93ZWlnaHQFYXNzZXQKY3B1X3dlaWdodAVhc3NldAlyYW1fYnl0ZXMFaW50NjQMdm90ZXByb2R1Y2VyAAMFdm90ZXIEbmFtZQVwcm94eQRuYW1lCXByb2R1Y2VycwZuYW1lW10Kdm90ZXJfaW5mbwAKBW93bmVyBG5hbWUFcHJveHkEbmFtZQlwcm9kdWNlcnMGbmFtZVtdBnN0YWtlZAVpbnQ2NBBsYXN0X3ZvdGVfd2VpZ2h0B2Zsb2F0NjQTcHJveGllZF92b3RlX3dlaWdodAdmbG9hdDY0CGlzX3Byb3h5BGJvb2wJcmVzZXJ2ZWQxBnVpbnQzMglyZXNlcnZlZDIGdWludDMyCXJlc2VydmVkMwVhc3NldAt3YWl0X3dlaWdodAACCHdhaXRfc2VjBnVpbnQzMgZ3ZWlnaHQGdWludDE2HwAAAEBJM5M7B2JpZG5hbWUAAABIUy91kzsJYmlkcmVmdW5kAAAAAABIc70+BmJ1eXJhbQAAsMr+SHO9PgtidXlyYW1ieXRlcwAAvIkqRYWmQQtjYW5jZWxkZWxheQCA0zVcXelMRAxjbGFpbXJld2FyZHMAAAA/KhumokoKZGVsZWdhdGVidwAAQMvaqKyiSgpkZWxldGVhdXRoAAAAAAAAkN10BGluaXQAAAAALWsDp4sIbGlua2F1dGgAAECemiJkuJoKbmV3YWNjb3VudAAAAAAAIhrPpAdvbmJsb2NrAAAAAODSe9WkB29uZXJyb3IAAAAAAKSpl7oGcmVmdW5kAACuQjrRW5m6C3JlZ3Byb2R1Y2VyAAAAAL7TW5m6CHJlZ3Byb3h5AACuQjrRW7e8C3JtdnByb2R1Y2VyAAAAAECaG6PCB3NlbGxyYW0AAAAAALhjssIGc2V0YWJpAAAAzk66aLLCCnNldGFsaW1pdHMAAAAAQCWKssIHc2V0Y29kZQAAAMDSXFOzwglzZXRwYXJhbXMAAAAAYLtbs8IHc2V0cHJpdgAAAAAASHOzwgZzZXRyYW0AAIDK5kpzs8IKc2V0cmFtcmF0ZQDAj8qGqajS1Ax1bmRlbGVnYXRlYncAAEDL2sDp4tQKdW5saW5rYXV0aAAAAEj0Vqbu1Al1bnJlZ3Byb2QAAEDL2qhsUtUKdXBkYXRlYXV0aAAwqcNuq5tT1Qx1cGR0cmV2aXNpb24AcBXSid6qMt0Mdm90ZXByb2R1Y2VyAA0AAACgYdPcMQNpNjQAAAhhYmlfaGFzaAAATlMvdZM7A2k2NAAACmJpZF9yZWZ1bmQAAAAgTXOiSgNpNjQAABNkZWxlZ2F0ZWRfYmFuZHdpZHRoAAAAAERzaGQDaTY0AAASZW9zaW9fZ2xvYmFsX3N0YXRlAAAAQERzaGQDaTY0AAATZW9zaW9fZ2xvYmFsX3N0YXRlMgAAAGBEc2hkA2k2NAAAE2Vvc2lvX2dsb2JhbF9zdGF0ZTMAAAA4uaOkmQNpNjQAAAhuYW1lX2JpZAAAwFchneitA2k2NAAADXByb2R1Y2VyX2luZm8AgMBXIZ3orQNpNjQAAA5wcm9kdWNlcl9pbmZvMgAAyApeI6W5A2k2NAAADmV4Y2hhbmdlX3N0YXRlAAAAAKepl7oDaTY0AAAOcmVmdW5kX3JlcXVlc3QAAAAAq3sV1gNpNjQAAA51c2VyX3Jlc291cmNlcwAAAADgqzLdA2k2NAAACnZvdGVyX2luZm8AAAAA="
            }
            """
        default:
            json = """
            {
            "code": 500,
            "message": "Internal Service Error",
            "error": {
            "code": 0,
            "name": "exception",
            "what": "unspecified",
            "details": [
            {
            "message": "unknown key (eosio::chain::name): ",
            "file": "http_plugin.cpp",
            "line_number": 584,
            "method": "handle_exception"
            }
            ]
            }
            }
            """
        }
        return json
    }

    private func createRequiredKeysResponseJson() -> String {

        let json = """
        {
            "required_keys": [
                               "EOS5j67P1W2RyBXAL8sNzYcDLox3yLpxyrxgkYy1xsXzVCvzbYpba"
                             ]
        }
        """
        return json

    }

    private func createPushTransActionResponseJson() -> String {

        let json = """
        {
           "transaction_id": "ae735820e26a7b771e1b522186294d7cbba035d0c31ca88237559d6c0a3bf00a"
        }
        """
        return json

    }
}<|MERGE_RESOLUTION|>--- conflicted
+++ resolved
@@ -46,13 +46,8 @@
         }).name = "Server Error stub"
 
         let expect = expectation(description: "testServerError")
-<<<<<<< HEAD
-        
         let requestParameters = EosioRpcBlockRequest(blockNumOrId: 25260032)
-=======
-
-        let requestParameters = EosioRpcBlockRequest(block_num_or_id: 25260032)
->>>>>>> 6f19a7a2
+
         rpcProvider?.getBlock(requestParameters: requestParameters) { response in
             switch response {
             case .success:
@@ -112,13 +107,7 @@
         }).name = "Get Block stub"
 
         let expect = expectation(description: "testGetBlock")
-<<<<<<< HEAD
-        
         let requestParameters = EosioRpcBlockRequest(blockNumOrId: 25260032)
-=======
-
-        let requestParameters = EosioRpcBlockRequest(block_num_or_id: 25260032)
->>>>>>> 6f19a7a2
         rpcProvider?.getBlock(requestParameters: requestParameters) { response in
             switch response {
             case .success(let blockResponse):

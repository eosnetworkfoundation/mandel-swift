//
//  EosioTransactionTests.swift
//  EosioSwiftTests
//
//  Created by Farid Rahmani on 3/8/19.
//  Copyright © 2018-2019 block.one.
//

import XCTest
@testable import EosioSwift

class EosioTransactionTests: XCTestCase {
    var transaction: EosioTransaction!
    var rpcProvider = RPCProviderMock(endpoints: [EosioEndpoint("http://example.com")!], failoverRetries: 4)

    override func setUp() {
        transaction = EosioTransaction()
        transaction.rpcProvider = rpcProvider
        transaction.serializationProvider = SerializationProviderMock()
        transaction.signatureProvider = SignatureProviderMock()
    }

    override func tearDown() {
        // Put teardown code here. This method is called after the invocation of each test method in the class.
    }

    func test_prepare_shouldSetExpirationDateCorrectly() {
        transaction.prepare { (_) in
            XCTAssert(self.transaction.expiration >= Date(timeIntervalSince1970: 0))
        }
    }

    func test_prepare_withRPCProviderNotSet_shouldReturnError() {
        transaction.rpcProvider = nil
        transaction.prepare { (result) in
            if case .success = result {
                XCTFail("Succeeded to prepare transaction despite rpc provider not being set")
            }
        }
    }

    func test_prepare_shouldCallGetInfoFunctionOnRPCProvider() {
        transaction.prepare { (_) in
            XCTAssertTrue(self.rpcProvider.getInfoCalled)
        }

    }

    func test_prepare_whenGetInfoMethodOfRPCProviderReturnsSuccess_shouldReturnSuccess() {
        transaction.prepare { (result) in
            guard case .success = result else {
                XCTFail("Succeeded to prepare get_info transaction despite being malformed")
                return
            }
        }

    }

    func test_prepare_whenGetInfoMethodOfRPCProviderReturnsFailure_shouldReturnFailure() {
        rpcProvider.getInfoReturnsfailure = true
        transaction.prepare { (result) in
            guard case .failure = result else {
                XCTFail("Succeeded to prepare get_info transaction despite being malformed")
                return
            }
        }
    }

    func test_prepare_shouldSetChainIdProperty() {
        transaction.prepare { (_) in
            XCTAssertEqual(self.transaction.chainId, self.rpcProvider.rpcInfo.chainId)
        }
    }

    func test_prepare_shouldCallGetBlockFunctionOfRPCProvider() {
        transaction.prepare { (_) in
            XCTAssertTrue(self.rpcProvider.getBlockCalled)
        }
    }

    func test_prepare_shouldCallGetBlockFunctionOfRPCProviderWithCorrectBlockNumber() {
        var blockNum = rpcProvider.rpcInfo.headBlockNum - UInt64(transaction.config.blocksBehind)
        if blockNum <= 0 {
            blockNum = 1
        }

        transaction.prepare { (_) in
            XCTAssertEqual(self.rpcProvider.blockNumberRequested, blockNum)
        }

    }

    func test_getBlockAndSetTapos_shouldCallGetBlockFunctionOfRPCProvider() {
        transaction.getBlockAndSetTapos(blockNum: 324) { (_) in
            XCTAssertTrue(self.rpcProvider.getBlockCalled)
        }
    }

    func test_getBlockAndSetTapos_shouldCallGetBlockFunctionOfRPCProviderWithCorrectBlockNumber() {
        let blockNumber: UInt64 = 234
        transaction.getBlockAndSetTapos(blockNum: blockNumber) { (_) in
            XCTAssertEqual(self.rpcProvider.blockNumberRequested, blockNumber)
        }
    }

    func test_getBlockAndSetTapos_shouldSetRefBlockNum() {
        transaction.getBlockAndSetTapos(blockNum: 345) { (_) in
            XCTAssertEqual(self.transaction.refBlockNum, UInt16(self.rpcProvider.block.blockNum & 0xffff))
        }
    }

    func test_getBlockAndSetTapos_shouldSetRefBlockPrefix() {
        transaction.getBlockAndSetTapos(blockNum: 345) { (_) in
            XCTAssertEqual(self.transaction.refBlockPrefix, self.rpcProvider.block.refBlockPrefix)
        }
    }

    func test_getBlockAndSetTapos_whenRefBlockPrefixAndRefBlockNumAreNotZero_shouldNotCallGetBlockOnRPCProvider() {
        transaction.refBlockNum = 9879
        transaction.refBlockPrefix = 213
        transaction.getBlockAndSetTapos(blockNum: 879) { (_) in
            XCTAssertFalse(self.rpcProvider.getBlockCalled)
        }

    }

    func test_getBlockAndSetTapos_whenGetBlockMethodOfRPCProviderReturnsFailure_shouldReturnFailure() {
        rpcProvider.getBlockReturnsFailure = true
        transaction.getBlockAndSetTapos(blockNum: 8678) { (result) in
            guard case .failure = result else {
                XCTFail("Failed get_block")
                return
            }
        }
    }

    func test_sign_publicKeys_shouldSucceed() {
        transaction.sign(publicKeys: ["PUB_K1_5AzPqKAx4caCrRSAuyojY6rRKA3KJf4A1MY3paNVqV5eGGP63Y"]) { (_) in
            XCTAssertEqual(self.transaction.signatures, ["SIG_K1_EsykzHxjT3BN8nUvwsiLVddddDi6WRuYaen7sfmJxE88EjLMp4kvSRjQE1iXuRfuwiaSUJLi1xFHjUVhfbBYJDVE27uGFU8R3E1Er"])
        }
    }

    func test_sign_publicKeys_shouldFail() {
        transaction.sign(publicKeys: ["PUB_K1_badkey"]) { (result) in
            guard case .failure = result else {
                return XCTFail("Succeeded to sign transaction with K1 public key despite having a bad key")
            }
        }
    }

    func test_sign_availableKeys_shouldSucceed() {
        transaction.sign(availableKeys: ["PUB_K1_5AzPqKAx4caCrRSAuyojY6rRKA3KJf4A1MY3paNVqV5eGGP63Y"]) { (_) in
            XCTAssertEqual(self.transaction.signatures, ["SIG_K1_EsykzHxjT3BN8nUvwsiLVddddDi6WRuYaen7sfmJxE88EjLMp4kvSRjQE1iXuRfuwiaSUJLi1xFHjUVhfbBYJDVE27uGFU8R3E1Er"])
        }
    }

    func test_sign_availableKeys_shouldFail() {
        transaction.sign(availableKeys: ["PUB_K1_badkey"]) { (result) in
            guard case .failure = result else {
                return XCTFail("Succeeded to sign transaction despite having a bad key")
            }
        }
    }

    func test_sign_shouldSucceed() {
        transaction.sign { (_) in
            XCTAssertEqual(self.transaction.signatures, ["SIG_K1_EsykzHxjT3BN8nUvwsiLVddddDi6WRuYaen7sfmJxE88EjLMp4kvSRjQE1iXuRfuwiaSUJLi1xFHjUVhfbBYJDVE27uGFU8R3E1Er"])
        }
    }

    func test_signAndbroadcast_shouldSucceed() {
        transaction.signAndBroadcast { (_) in
            XCTAssertEqual(self.transaction.signatures, ["SIG_K1_EsykzHxjT3BN8nUvwsiLVddddDi6WRuYaen7sfmJxE88EjLMp4kvSRjQE1iXuRfuwiaSUJLi1xFHjUVhfbBYJDVE27uGFU8R3E1Er"])
            XCTAssertEqual(self.transaction.transactionId, "mocktransactionid")
        }
    }

}

class RPCProviderMock: EosioRpcProviderProtocol {

    var endpoints: [EosioEndpoint]

    var failoverRetries: Int

    var primaryEndpoint: EosioEndpoint = EosioEndpoint("https://example.com")!

    required init(endpoints: [EosioEndpoint], failoverRetries: Int) {
        self.endpoints = endpoints
        self.failoverRetries = failoverRetries
    }

    func rpcRequest(request: URLRequest, completion: @escaping (EosioResult<EosioResponse, EosioError>) -> Void) {

    }

    var getInfoCalled = false
    var getInfoReturnsfailure = false
    let rpcInfo = EosioRpcInfoResponse(
        serverVersion: "verion",
        chainId: "chainId",
        headBlockNum: 234,
        lastIrreversibleBlockNum: 2342,
        lastIrreversibleBlockId: "lastIrversible",
        headBlockId: "headBlockId",
        headBlockTime: "2009-01-03T18:15:05.000",
        headBlockProducer: "producer",
        virtualBlockCpuLimit: 234,
        virtualBlockNetLimit: 234,
        blockCpuLimit: 334,
        blockNetLimit: 897,
        serverVersionString: "server version")

    func getInfo(completion: @escaping (EosioResult<EosioRpcInfoResponseProtocol, EosioError>) -> Void) {
        getInfoCalled = true
        if getInfoReturnsfailure {
            let error = EosioError(.getInfoError, reason: "Failed for test propose")
            completion(.failure(error))

        } else {
            completion(.success(rpcInfo))
        }
    }

    var getBlockCalled = false
    var getBlockReturnsFailure = false
    var blockNumberRequested: UInt64!
    let block = EosioRpcBlockResponse(
        timestamp: "timestatmp",
        producer: "producer",
        confirmed: 8,
        previous: "prev",
        transactionMroot: "root",
        actionMroot: "action",
        scheduleVersion: 9,
        newProducers: nil,
        headerExtensions: ["extension"],
        producerSignature: "signature",
        id: "klj",
        blockNum: 89,
        refBlockPrefix: 0980
    )

    func getBlock(requestParameters: EosioRpcBlockRequest, completion: @escaping (EosioResult<EosioRpcBlockResponseProtocol, EosioError>) -> Void) {
        getBlockCalled = true
<<<<<<< HEAD
        blockNumberRequested = requestParameters.blockNumOrId
        let result:EosioResult<EosioRpcBlockResponseProtocol, EosioError> = getBlockReturnsFailure == false ? EosioResult.success(block) : EosioResult.failure(EosioError(.getBlockError, reason: "Some reason"))
=======
        blockNumberRequested = requestParameters.block_num_or_id
        // swiftlint:disable:next line_length
        let result: EosioResult<EosioRpcBlockResponseProtocol, EosioError> = getBlockReturnsFailure == false ? EosioResult.success(block) : EosioResult.failure(EosioError(.getBlockError, reason: "Some reason"))
>>>>>>> 6f19a7a2
        completion(result)

    }

    public func getRawAbi(requestParameters: EosioRpcRawAbiRequest, completion: @escaping (EosioResult<EosioRpcRawAbiResponseProtocol, EosioError>) -> Void) {

    }

    public func getRequiredKeys(requestParameters: EosioRpcRequiredKeysRequest, completion: @escaping (EosioResult<EosioRpcRequiredKeysResponseProtocol, EosioError>) -> Void) {

    }

    public func pushTransaction(requestParameters: EosioRpcPushTransactionRequest, completion: @escaping (EosioResult<EosioRpcTransactionResponseProtocol, EosioError>) -> Void) {

    }
}

final class SerializationProviderMock: EosioSerializationProviderProtocol {
    var error: String?

    func serializeAbi(json: String) throws -> String {
        return ""
    }

    func serializeTransaction(json: String) throws -> String {
        return ""
    }

    func serialize(contract: String?, name: String, type: String?, json: String, abi: String) throws -> String {
        return ""
    }

    func deserializeAbi(hex: String) throws -> String {
        return ""
    }

    func deserializeTransaction(hex: String) throws -> String {
        return ""
    }

    func deserialize(contract: String?, name: String, type: String?, hex: String, abi: String) throws -> String {
        return ""
    }

}

class AbiProviderMockup: EosioAbiProviderProtocol {
    var getAbisCalled = false
    func getAbis(chainId: String, accounts: [EosioName], completion: @escaping (EosioResult<[EosioName: Data], EosioError>) -> Void) {
        getAbisCalled = true
    }
    var getAbiCalled = false
    func getAbi(chainId: String, account: EosioName, completion: @escaping (EosioResult<Data, EosioError>) -> Void) {
        getAbiCalled = true
    }

}

class SignatureProviderMock: EosioSignatureProviderProtocol {

    func signTransaction(request: EosioTransactionSignatureRequest, completion: @escaping (EosioTransactionSignatureResponse) -> Void) {
        var transactionSignatureResponse = EosioTransactionSignatureResponse()

        if request.publicKeys.contains("PUB_K1_5AzPqKAx4caCrRSAuyojY6rRKA3KJf4A1MY3paNVqV5eGGP63Y") {
            var signedTransaction = EosioTransactionSignatureResponse.SignedTransaction()
            signedTransaction.signatures = ["SIG_K1_EsykzHxjT3BN8nUvwsiLVddddDi6WRuYaen7sfmJxE88EjLMp4kvSRjQE1iXuRfuwiaSUJLi1xFHjUVhfbBYJDVE27uGFU8R3E1Er"]
            transactionSignatureResponse.signedTransaction = signedTransaction
        } else {
            transactionSignatureResponse.error = EosioError(EosioErrorCode.signatureProviderError, reason: "Key not available")
        }

        completion(transactionSignatureResponse)
    }

    func getAvailableKeys(completion: @escaping (EosioAvailableKeysResponse) -> Void) {
        var availableKeysResponse = EosioAvailableKeysResponse()
        availableKeysResponse.keys = ["PUB_K1_5AzPqKAx4caCrRSAuyojY6rRKA3KJf4A1MY3paNVqV5eGGP63Y"]
        completion(availableKeysResponse)
    }

}<|MERGE_RESOLUTION|>--- conflicted
+++ resolved
@@ -243,14 +243,9 @@
 
     func getBlock(requestParameters: EosioRpcBlockRequest, completion: @escaping (EosioResult<EosioRpcBlockResponseProtocol, EosioError>) -> Void) {
         getBlockCalled = true
-<<<<<<< HEAD
         blockNumberRequested = requestParameters.blockNumOrId
         let result:EosioResult<EosioRpcBlockResponseProtocol, EosioError> = getBlockReturnsFailure == false ? EosioResult.success(block) : EosioResult.failure(EosioError(.getBlockError, reason: "Some reason"))
-=======
-        blockNumberRequested = requestParameters.block_num_or_id
-        // swiftlint:disable:next line_length
-        let result: EosioResult<EosioRpcBlockResponseProtocol, EosioError> = getBlockReturnsFailure == false ? EosioResult.success(block) : EosioResult.failure(EosioError(.getBlockError, reason: "Some reason"))
->>>>>>> 6f19a7a2
+
         completion(result)
 
     }

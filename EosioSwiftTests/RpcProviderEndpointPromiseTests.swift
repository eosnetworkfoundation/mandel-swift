--- conflicted
+++ resolved
@@ -481,7 +481,6 @@
         testGetCurrencyBalance(unhappy: true)
     }
 
-<<<<<<< HEAD
     /// Test getCurrencyStats() promise implementation.
     func testGetCurrencyStats(unhappy: Bool = false) {
         var callCount = 1
@@ -490,15 +489,6 @@
             callCount += 1
             return retVal
         }).name = "GetCurrencyBalance stub"
-=======
-    /// Test getCurrencyStatsEOS() promise implementation.
-    func testGetCurrencyStatsEOS(unhappy: Bool = false) {
-        (stub(condition: isAbsoluteURLString("https://localhost/v1/chain/get_currency_stats")) { _ in
-            let json = RpcTestConstants.currencyStatsEOS
-            let data = json.data(using: .utf8)
-            return OHHTTPStubsResponse(data: data!, statusCode: unhappy ? 500 : 200, headers: nil)
-        }).name = "GetCurrencyStats stub"
->>>>>>> fa7ffb8d
         let expect = expectation(description: "getCurrencyStats")
         let requestParameters = EosioRpcCurrencyStatsRequest(code: "eosio.token", symbol: "EOS")
 

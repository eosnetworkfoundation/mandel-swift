//
//  RpcProviderExtensionEndpointTests.swift
//  EosioSwiftTests
//
//  Created by Ben Martell on 4/15/19.
//  Copyright © 2019 block.one. All rights reserved.
//

import XCTest
@testable import EosioSwift
import OHHTTPStubs

class RpcProviderExtensionEndpointTests: XCTestCase {

    var rpcProvider: EosioRpcProvider?
    override func setUp() {
        super.setUp()
        let url = URL(string: "https://localhost")
        rpcProvider = EosioRpcProvider(endpoint: url!)
        OHHTTPStubs.onStubActivation { (request, stub, _) in
            print("\(request.url!) stubbed by \(stub.name!).")
        }
    }
    override func tearDown() {
        super.tearDown()
        //remove all stubs on tear down
        OHHTTPStubs.removeAllStubs()
    }
    /// Test pushTransactions implementation.
    func testPushTransactions() {
        var callCount = 1
        (stub(condition: isHost("localhost")) { request in
            let retVal = RpcTestConstants.getHHTTPStubsResponse(callCount: callCount, urlString: request.url?.absoluteString)
            callCount += 1
            return retVal
        }).name = "PushTransactions stub"
        let expect = expectation(description: "testPushTransactions")
        // swiftlint:disable line_length
        let transOne = EosioRpcPushTransactionRequest(signatures: ["SIG_K1_KfFAcqhHTSzabsxGRLpK8KQonqLEXXzMkVQXoj4XGhqNNEzdjSfsGuDVsKFtMPs2NAit8h9LpVDkm2NoAGBaZAUzSmLpVR"], compression: 0, packedContextFreeData: "", packedTrx: "2D324F5CEBFDD0C60CDD000000000290AFC2D800EA3055000000405DA7ADBA0072CBDD956F52ACD910C3C958136D72F8560D1846BC7CF3157F5FBFB72D3001DE4597F4A1FDBECDA6D59C96A43009FC5E5D7B8F639B1269C77CEC718460DCC19CB30100A6823403EA3055000000572D3CCDCD0143864D5AF0FE294D44D19C612036CBE8C098414C4A12A5A7BB0BFE7DB155624800A6823403EA3055000000572D3CCDCD0100AEAA4AC15CFD4500000000A8ED32323B00AEAA4AC15CFD4500000060D234CD3DA06806000000000004454F53000000001A746865206772617373686F70706572206C69657320686561767900")
        let transTwo = EosioRpcPushTransactionRequest(signatures: ["SIG_K1_K2mRrB7aknJPquDXJRsVy5xA9wyYrHEw7bkoc8vX4mHrww5UWLV25J3ZHb5kpMnfR3LF3Z2cJk3ydULkXx4vuet7cwYYa8"], compression: 0, packedContextFreeData: "", packedTrx: "8B324F5CA8FE7CC54C3A000000000290AFC2D800EA3055000000405DA7ADBA0072CBDD956F52ACD910C3C958136D72F8560D1846BC7CF3157F5FBFB72D3001DE4597F4A1FDBECDA6D59C96A43009FC5E5D7B8F639B1269C77CEC718460DCC19CB30100A6823403EA3055000000572D3CCDCD0143864D5AF0FE294D44D19C612036CBE8C098414C4A12A5A7BB0BFE7DB155624800A6823403EA3055000000572D3CCDCD0100AEAA4AC15CFD4500000000A8ED32323B00AEAA4AC15CFD4500000060D234CD3DA06806000000000004454F53000000001A746865206772617373686F70706572206C69657320686561767900")
        // swiftlint:enable line_length
        let requestParameters = EosioRpcPushTransactionsRequest(transactions: [transOne, transTwo])
        rpcProvider?.pushTransactions(requestParameters: requestParameters) { response in
            switch response {
            case .success(let eosioRpcPushTransactionsResponse):
                XCTAssertNotNil(eosioRpcPushTransactionsResponse._rawResponse)
            case .failure(let err):
                print(err.description)
                XCTFail("Failed push_transactions")
            }
            expect.fulfill()
        }
        wait(for: [expect], timeout: 30)
    }
    /// Test testGetBlockHeaderState() implementation.
    func testGetBlockHeaderState() {
        var callCount = 1
        (stub(condition: isHost("localhost")) { request in
            let retVal = RpcTestConstants.getHHTTPStubsResponse(callCount: callCount, urlString: request.url?.absoluteString)
            callCount += 1
            return retVal
        }).name = "GetBlockHeaderState stub"
        let expect = expectation(description: "testGetBlockHeaderState")
        let requestParameters = EosioRpcBlockHeaderStateRequest(blockNumOrId: 25260035)
        rpcProvider?.getBlockHeaderState(requestParameters: requestParameters) { response in
            switch response {
            case .success(let eosioRpcBlockHeaderStateResponse):
                XCTAssertNotNil(eosioRpcBlockHeaderStateResponse._rawResponse)
            case .failure(let err):
                print(err.description)
                XCTFail("Failed get_block_header_state")
            }
            expect.fulfill()
        }
        wait(for: [expect], timeout: 30)
    }
    /// Test testGetAbi() implementation.
    func testGetAbi() {
        var callCount = 1
        (stub(condition: isHost("localhost")) { request in
            let retVal = RpcTestConstants.getHHTTPStubsResponse(callCount: callCount, urlString: request.url?.absoluteString)
            callCount += 1
            return retVal
        }).name = "GetAbi stub"
        let expect = expectation(description: "testGetAbi")
        let requestParameters = EosioRpcAbiRequest(accountName: "eosio.token")
        rpcProvider?.getAbi(requestParameters: requestParameters) { response in
            switch response {
            case .success(let eosioRpcAbiResponse):
                XCTAssertNotNil(eosioRpcAbiResponse._rawResponse)
            case .failure(let err):
                print(err.description)
                XCTFail("Failed get_abi \(String(describing: err.originalError))")
            }
            expect.fulfill()
        }
        wait(for: [expect], timeout: 30)
    }
    /// Test testGetAccount() implementation.
    func testGetAccount() {
        var callCount = 1
        (stub(condition: isHost("localhost")) { request in
            let retVal = RpcTestConstants.getHHTTPStubsResponse(callCount: callCount, urlString: request.url?.absoluteString)
            callCount += 1
            return retVal
        }).name = "GetAccount stub"
        let expect = expectation(description: "testGetAccount")
        let requestParameters = EosioRpcAccountRequest(accountName: "cryptkeeper")
        rpcProvider?.getAccount(requestParameters: requestParameters) { response in
            switch response {
            case .success(let eosioRpcAccountResponse):
                XCTAssertNotNil(eosioRpcAccountResponse)
                XCTAssert(eosioRpcAccountResponse.accountName == "cryptkeeper")
                XCTAssert(eosioRpcAccountResponse.ramQuota == 13639863)
                XCTAssertNotNil(eosioRpcAccountResponse.totalResources)
                if let dict = eosioRpcAccountResponse.totalResources {
                    if let owner = dict["owner"] as? String {
                        XCTAssert(owner == "cryptkeeper")
                    } else {
                        XCTFail("Should be able to get total_resources owner as String and should equal cryptkeeper.")
                    }
                    if let rambytes = dict["ram_bytes"] as? UInt64 {
                        XCTAssert(rambytes == 13639863)
                    } else {
                        XCTFail("Should be able to get total_resources ram_bytes as UIn64 and should equal 13639863.")
                    }
                } else {
                    XCTFail("Should be able to get total_resources as [String : Any].")
                }
            case .failure(let err):
                print(err.description)
                XCTFail("Failed get_account")
            }
            expect.fulfill()
        }
        wait(for: [expect], timeout: 30)
    }
    /// Test testGetCurrencyBalance() implementation.
    func testGetCurrencyBalance() {
        var callCount = 1
        (stub(condition: isHost("localhost")) { request in
            let retVal = RpcTestConstants.getHHTTPStubsResponse(callCount: callCount, urlString: request.url?.absoluteString)
            callCount += 1
            return retVal
        }).name = "GetCurrencyBalance stub"
        let expect = expectation(description: "testGetCurrencyBalance")
        let requestParameters = EosioRpcCurrencyBalanceRequest(code: "eosio.token", account: "cryptkeeper", symbol: "EOS")
        rpcProvider?.getCurrencyBalance(requestParameters: requestParameters) { response in
            switch response {
            case .success(let eosioRpcCurrencyBalanceResponse):
                XCTAssertNotNil(eosioRpcCurrencyBalanceResponse._rawResponse)
                XCTAssert(eosioRpcCurrencyBalanceResponse.currencyBalance.count == 1)
                XCTAssert(eosioRpcCurrencyBalanceResponse.currencyBalance[0].contains(words: "EOS") )
            case .failure(let err):
                print(err.description)
                XCTFail("Failed get_currency_balance")
            }
            expect.fulfill()
        }
        wait(for: [expect], timeout: 30)
    }
<<<<<<< HEAD
    /// Test getCurrencyStats() implementation.
    func testGetCurrencyStats() {
        var callCount = 1
        (stub(condition: isHost("localhost")) { request in
            let retVal = RpcTestConstants.getHHTTPStubsResponse(callCount: callCount, urlString: request.url?.absoluteString)
            callCount += 1
            return retVal
=======
    /// Test getCurrencyStatsEOS() implementation.
    func testGetCurrencyStatsEOS() {
        (stub(condition: isAbsoluteURLString("https://localhost/v1/chain/get_currency_stats")) { _ in
            let json = RpcTestConstants.currencyStatsEOS
            let data = json.data(using: .utf8)
            return OHHTTPStubsResponse(data: data!, statusCode: 200, headers: nil)
>>>>>>> fa7ffb8d
        }).name = "GetCurrencyStats stub"
        let expect = expectation(description: "getCurrencyStats")
        let requestParameters = EosioRpcCurrencyStatsRequest(code: "eosio.token", symbol: "EOS")
        rpcProvider?.getCurrencyStats(requestParameters: requestParameters) { response in
            switch response {
            case .success(let eosioRpcCurrencyStatsResponse):
                XCTAssertNotNil(eosioRpcCurrencyStatsResponse._rawResponse)
                XCTAssert(eosioRpcCurrencyStatsResponse.symbol == "EOS")
            case .failure(let err):
                print(err.description)
                XCTFail("Failed get_currency_stats")
            }
            expect.fulfill()
        }
        wait(for: [expect], timeout: 30)
    }
    /// Test getCurrencyStatsSYS() implementation.
    func testGetCurrencyStatsSYS() {
        (stub(condition: isAbsoluteURLString("https://localhost/v1/chain/get_currency_stats")) { _ in
            let json = RpcTestConstants.currencyStatsSYS
            let data = json.data(using: .utf8)
            return OHHTTPStubsResponse(data: data!, statusCode: 200, headers: nil)
        }).name = "GetCurrencyStats stub"

        (stub(condition: isAbsoluteURLString("https://localhost/v1/chain/get_info")) { _ in
            let json = RpcTestConstants.infoResponseJson
            let data = json.data(using: .utf8)
            return OHHTTPStubsResponse(data: data!, statusCode: 200, headers: nil)
        }).name = "Get info stub"

        let expect = expectation(description: "getCurrencyStats")
        let requestParameters = EosioRpcCurrencyStatsRequest(code: "eosio.token", symbol: "SYS")
        rpcProvider?.getCurrencyStats(requestParameters: requestParameters) { response in
            switch response {
            case .success(let eosioRpcCurrencyStatsResponse):
                XCTAssertNotNil(eosioRpcCurrencyStatsResponse._rawResponse)
                XCTAssert(eosioRpcCurrencyStatsResponse.symbol == "SYS")
            case .failure(let err):
                print(err.description)
                XCTFail("Failed get_currency_stats")
            }
            expect.fulfill()
        }
        wait(for: [expect], timeout: 30)
    }
    /// Test getRawCodeAndAbi() implementation.
    func testGetRawCodeAndAbi() {
        var callCount = 1
        (stub(condition: isHost("localhost")) { request in
            let retVal = RpcTestConstants.getHHTTPStubsResponse(callCount: callCount, urlString: request.url?.absoluteString)
            callCount += 1
            return retVal
        }).name = "GetRawCodeAndAbis stub"
        let expect = expectation(description: "getRawCodeAndAbi")
        let requestParameters = EosioRpcRawCodeAndAbiRequest(accountName: "eosio.token")
        rpcProvider?.getRawCodeAndAbi(requestParameters: requestParameters) { response in
            switch response {
            case .success(let eosioRpcRawCodeAndAbiResponse):
                XCTAssertNotNil(eosioRpcRawCodeAndAbiResponse._rawResponse)
            case .failure(let err):
                print(err.description)
                XCTFail("Failed get_raw_code_and_abi")
            }
            expect.fulfill()
        }
        wait(for: [expect], timeout: 30)
    }
    /// Test getRawCodeAndAbi() with String signature implementation.
    func testGetRawCodeAndAbiWithStringSignature() {
        var callCount = 1
        (stub(condition: isHost("localhost")) { request in
            let retVal = RpcTestConstants.getHHTTPStubsResponse(callCount: callCount, urlString: request.url?.absoluteString)
            callCount += 1
            return retVal
        }).name = "GetRawCodeAndAbis w String stub"
        let expect = expectation(description: "testGetRawCodeAndAbiWithStringSignature")
        rpcProvider?.getRawCodeAndAbi(accountName: "eosio.token" ) { response in
            switch response {
            case .success(let eosioRpcRawCodeAndAbiResponse):
                XCTAssertNotNil(eosioRpcRawCodeAndAbiResponse._rawResponse)
            case .failure(let err):
                print(err.description)
                XCTFail("Failed get_raw_code_and_abi")
            }
            expect.fulfill()
        }
        wait(for: [expect], timeout: 30)
    }
    /// Test getCode() implementation.
    func testgetCode() {
        var callCount = 1
        (stub(condition: isHost("localhost")) { request in
            let retVal = RpcTestConstants.getHHTTPStubsResponse(callCount: callCount, urlString: request.url?.absoluteString)
            callCount += 1
            return retVal
        }).name = "GetCode stub"
        let expect = expectation(description: "testGetCode")
        let requestParameters = EosioRpcCodeRequest(accountName: "cryptkeeper")
        rpcProvider?.getCode(requestParameters: requestParameters) { response in
            switch response {
            case .success(let eosioRpcCodeResponse):
                XCTAssertNotNil(eosioRpcCodeResponse._rawResponse)
            case .failure(let err):
                print(err.description)
                XCTFail("Failed get_code")
            }
            expect.fulfill()
        }
        wait(for: [expect], timeout: 30)
    }
    /// Test getCode() with String signature implementation.
    func testGetCodeWithStringSignature() {
         var callCount = 1
        (stub(condition: isHost("localhost")) { request in
            let retVal = RpcTestConstants.getHHTTPStubsResponse(callCount: callCount, urlString: request.url?.absoluteString)
            callCount += 1
            return retVal
        }).name = "GetCodeWithStringSignature stub"
        let expect = expectation(description: "testGetCodeWithStringSignature")
        rpcProvider?.getCode(accountName: "cryptkeeper" ) { response in
            switch response {
            case .success(let eosioRpcCodeResponse):
                XCTAssertNotNil(eosioRpcCodeResponse._rawResponse)
            case .failure(let err):
                print(err.description)
                XCTFail("Failed get_code")
            }
            expect.fulfill()
        }
        wait(for: [expect], timeout: 30)
    }
    /// Test getTableRows() implementation.
    func testGetTableRows() {
         var callCount = 1
        (stub(condition: isHost("localhost")) { request in
            let retVal = RpcTestConstants.getHHTTPStubsResponse(callCount: callCount, urlString: request.url?.absoluteString)
            callCount += 1
            return retVal
        }).name = "GetTableRows stub"
        let expect = expectation(description: "testGetTableRows")
        let requestParameters = EosioRpcTableRowsRequest(scope: "cryptkeeper", code: "eosio.token", table: "accounts")
        rpcProvider?.getTableRows(requestParameters: requestParameters) { response in
            switch response {
            case .success(let eosioRpcTableRowsResponse):
                XCTAssertNotNil(eosioRpcTableRowsResponse._rawResponse)
            case .failure(let err):
                print(err.description)
                XCTFail("Failed get_table_rows")
            }
            expect.fulfill()
        }
        wait(for: [expect], timeout: 30)
    }
    /// Test getTableByScope() implementation.
    func testGetTableByScope() {
        var callCount = 1
        (stub(condition: isHost("localhost")) { request in
            let retVal = RpcTestConstants.getHHTTPStubsResponse(callCount: callCount, urlString: request.url?.absoluteString)
            callCount += 1
            return retVal
        }).name = "GetTableByScope stub"
        let expect = expectation(description: "testGetTableByScope")
        let requestParameters = EosioRpcTableByScopeRequest(code: "eosio.token")
        rpcProvider?.getTableByScope(requestParameters: requestParameters) { response in
            switch response {
            case .success(let eosioRpcTableByScopeResponse):
                XCTAssertNotNil(eosioRpcTableByScopeResponse._rawResponse)
            case .failure(let err):
                print(err.description)
                XCTFail("Failed get_table_by_scope")
            }
            expect.fulfill()
        }
        wait(for: [expect], timeout: 30)
    }
    /// Test getProducers implementation.
    func testGetProducers() {
        var callCount = 1
        (stub(condition: isHost("localhost")) { request in
            let retVal = RpcTestConstants.getHHTTPStubsResponse(callCount: callCount, urlString: request.url?.absoluteString)
            callCount += 1
            return retVal
        }).name = "GetProducers stub"
        let expect = expectation(description: "testGetProducers")
        let requestParameters = EosioRpcProducersRequest(limit: 10, lowerBound: "blkproducer2", json: true)
        rpcProvider?.getProducers(requestParameters: requestParameters) { response in
            switch response {
            case .success(let eosioRpcProducersResponse):
                XCTAssertNotNil(eosioRpcProducersResponse._rawResponse)
            case .failure(let err):
                print(err.description)
                XCTFail("Failed get_producers")
            }
            expect.fulfill()
        }
        wait(for: [expect], timeout: 30)
    }
    /// Test getActions implementation.
    func testGetActions() {
        var callCount = 1
        (stub(condition: isHost("localhost")) { request in
            let retVal = RpcTestConstants.getHHTTPStubsResponse(callCount: callCount, urlString: request.url?.absoluteString)
            callCount += 1
            return retVal
        }).name = "GetActions stub"
        let expect = expectation(description: "testGetActions")
        let requestParameters = EosioRpcHistoryActionsRequest(position: -1, offset: -20, accountName: "cryptkeeper")
        rpcProvider?.getActions(requestParameters: requestParameters) { response in
            switch response {
            case .success(let eosioRpcActionsResponse):
                XCTAssertNotNil(eosioRpcActionsResponse._rawResponse)
            case .failure(let err):
                print(err.description)
                XCTFail("Failed get_actions")
            }
            expect.fulfill()
        }
        wait(for: [expect], timeout: 30)
    }
    /// Test getControlledAccounts implementation.
    func testGetControlledAccounts() {
        var callCount = 1
        (stub(condition: isHost("localhost")) { request in
            let retVal = RpcTestConstants.getHHTTPStubsResponse(callCount: callCount, urlString: request.url?.absoluteString)
            callCount += 1
            return retVal
        }).name = "GetControlledAccounts stub"
        let expect = expectation(description: "testGetControlledAccounts")
        let requestParameters = EosioRpcHistoryControlledAccountsRequest(controllingAccount: "cryptkeeper")
        rpcProvider?.getControlledAccounts(requestParameters: requestParameters) { response in
            switch response {
            case .success(let eosioRpcControlledAccountsResponse):
                XCTAssertNotNil(eosioRpcControlledAccountsResponse._rawResponse)
            case .failure(let err):
                print(err.description)
                XCTFail("Failed get_controlled_accounts")
            }
            expect.fulfill()
        }
        wait(for: [expect], timeout: 30)
    }
    /// Test getTransaction implementation.
    func testGetTransaction() {
        var callCount = 1
        (stub(condition: isHost("localhost")) { request in
            let retVal = RpcTestConstants.getHHTTPStubsResponse(callCount: callCount, urlString: request.url?.absoluteString)
            callCount += 1
            return retVal
        }).name = "GetTransaction stub"
        let expect = expectation(description: "testGetTransaction")
        let requestParameters = EosioRpcHistoryTransactionRequest(transactionId: "ae735820e26a7b771e1b522186294d7cbba035d0c31ca88237559d6c0a3bf00a", blockNumHint: 21098575)
        rpcProvider?.getTransaction(requestParameters: requestParameters) { response in
            switch response {
            case .success(let eosioRpcGetTransactionResponse):
                XCTAssert(eosioRpcGetTransactionResponse.id == "ae735820e26a7b771e1b522186294d7cbba035d0c31ca88237559d6c0a3bf00a")
                XCTAssert(eosioRpcGetTransactionResponse.blockNum == 21098575)
                guard let dict = eosioRpcGetTransactionResponse.trx["trx"] as? [String: Any] else {
                    XCTFail("Should find trx.trx dictionary.")
                    return
                }
                if let refBlockNum = dict["ref_block_num"] as? UInt64 {
                    XCTAssert(refBlockNum == 61212)
                } else {
                    XCTFail("Should find trx ref_block_num and it should match.")
                }
                if let signatures = dict["signatures"] as? [String] {
                    XCTAssert(signatures[0] == "SIG_K1_JzFA9ffefWfrTBvpwMwZi81kR6tvHF4mfsRekVXrBjLWWikg9g1FrS9WupYuoGaRew5mJhr4d39tHUjHiNCkxamtEfxi68")
                } else {
                    XCTFail("Should find trx signatures and it should match.")
                }
            case .failure(let err):
                print(err.description)
                XCTFail("Failed get_transaction")
            }
            expect.fulfill()
        }
        wait(for: [expect], timeout: 30)
    }
    /// Test getKeyAccounts implementation.
    func testGetKeyAccounts() {
        var callCount = 1
        (stub(condition: isHost("localhost")) { request in
            let retVal = RpcTestConstants.getHHTTPStubsResponse(callCount: callCount, urlString: request.url?.absoluteString)
            callCount += 1
            return retVal
        }).name = "GetKeyAccounts stub"
        let expect = expectation(description: "testGetKeyAccounts")
        let requestParameters = EosioRpcHistoryKeyAccountsRequest(publicKey: "PUB_K1_5j67P1W2RyBXAL8sNzYcDLox3yLpxyrxgkYy1xsXzVCw1oi9eG")
        rpcProvider?.getKeyAccounts(requestParameters: requestParameters) { response in
            switch response {
            case .success(let eosioRpcKeyAccountsResponse):
                XCTAssertNotNil(eosioRpcKeyAccountsResponse.accountNames)
                XCTAssert(eosioRpcKeyAccountsResponse.accountNames.count == 2)
                XCTAssert(eosioRpcKeyAccountsResponse.accountNames[0] == "cryptkeeper")
            case .failure(let err):
                print(err.description)
                XCTFail("Failed get_key_accounts")
            }
            expect.fulfill()
        }
        wait(for: [expect], timeout: 30)
    }
}<|MERGE_RESOLUTION|>--- conflicted
+++ resolved
@@ -159,7 +159,6 @@
         }
         wait(for: [expect], timeout: 30)
     }
-<<<<<<< HEAD
     /// Test getCurrencyStats() implementation.
     func testGetCurrencyStats() {
         var callCount = 1
@@ -167,14 +166,6 @@
             let retVal = RpcTestConstants.getHHTTPStubsResponse(callCount: callCount, urlString: request.url?.absoluteString)
             callCount += 1
             return retVal
-=======
-    /// Test getCurrencyStatsEOS() implementation.
-    func testGetCurrencyStatsEOS() {
-        (stub(condition: isAbsoluteURLString("https://localhost/v1/chain/get_currency_stats")) { _ in
-            let json = RpcTestConstants.currencyStatsEOS
-            let data = json.data(using: .utf8)
-            return OHHTTPStubsResponse(data: data!, statusCode: 200, headers: nil)
->>>>>>> fa7ffb8d
         }).name = "GetCurrencyStats stub"
         let expect = expectation(description: "getCurrencyStats")
         let requestParameters = EosioRpcCurrencyStatsRequest(code: "eosio.token", symbol: "EOS")
